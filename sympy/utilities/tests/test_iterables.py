<<<<<<< HEAD
from sympy import symbols, Basic, Integral, raises

from sympy.utilities.iterables import (postorder_traversal,
    preorder_traversal, flatten, group, split, subsets, variations, dict_merge, cartes)
=======
from sympy import symbols, Integral, Basic, raises
from sympy.utilities.iterables import (postorder_traversal, preorder_traversal,
    flatten, group, split, subsets, variations, numbered_symbols, take, dict_merge)
>>>>>>> 1b5cd192
from sympy.functions.elementary.piecewise import Piecewise, ExprCondPair

w,x,y,z= symbols('w,x,y,z')

def test_postorder_traversal():
    expr = z+w*(x+y)
    expected1 = [z, w, y, x, x + y, w*(x + y), z + w*(x + y)]
    expected2 = [z, w, x, y, x + y, w*(x + y), z + w*(x + y)]
    expected3 = [w, y, x, x + y, w*(x + y), z, z + w*(x + y)]
    assert list(postorder_traversal(expr)) in [expected1, expected2, expected3]

    expr = Piecewise((x,x<1),(x**2,True))
    assert list(postorder_traversal(expr)) == [
        x, x, 1, x < 1, ExprCondPair(x, x < 1), x, 2, x**2, True,
        ExprCondPair(x**2, True), Piecewise((x, x < 1), (x**2, True))
    ]
    assert list(preorder_traversal(Integral(x**2, (x, 0, 1)))) == [
        Integral(x**2, (x, 0, 1)), x**2, x, 2, ((x, (0, 1)),), (x, (0, 1)),
        x, (0, 1), 0, 1
    ]
    assert list(preorder_traversal(('abc', ('d', 'ef')))) == [
        ('abc', ('d', 'ef')), 'abc', ('d', 'ef'), 'd', 'ef']



def test_preorder_traversal():
    expr = z+w*(x+y)
    expected1 = [z + w*(x + y), z, w*(x + y), w, x + y, y, x]
    expected2 = [z + w*(x + y), z, w*(x + y), w, x + y, x, y]
    expected3 = [z + w*(x + y), w*(x + y), w, x + y, y, x, z]
    assert list(preorder_traversal(expr)) in [expected1, expected2, expected3]

    expr = Piecewise((x,x<1),(x**2,True))
    assert list(preorder_traversal(expr)) == [
        Piecewise((x, x < 1), (x**2, True)), ExprCondPair(x, x < 1), x, x < 1,
        x, 1, ExprCondPair(x**2, True), x**2, x, 2, True
    ]
    assert list(postorder_traversal(Integral(x**2, (x, 0, 1)))) == [
        x, 2, x**2, x, 0, 1, (0, 1), (x, (0, 1)), ((x, (0, 1)),),
        Integral(x**2, (x, 0, 1))
    ]
    assert list(postorder_traversal(('abc', ('d', 'ef')))) == [
        'abc', 'd', 'ef', ('d', 'ef'), ('abc', ('d', 'ef'))]

def test_flatten():
    assert flatten((1, (1,))) == [1, 1]
    assert flatten((x, (x,))) == [x, x]

    ls = [[(-2, -1), (1, 2)], [(0, 0)]]

    assert flatten(ls, levels=0) == ls
    assert flatten(ls, levels=1) == [(-2, -1), (1, 2), (0, 0)]
    assert flatten(ls, levels=2) == [-2, -1, 1, 2, 0, 0]
    assert flatten(ls, levels=3) == [-2, -1, 1, 2, 0, 0]

    raises(ValueError, "flatten(ls, levels=-1)")

    class MyOp(Basic):
        pass

    assert flatten([MyOp(x, y), z]) == [MyOp(x, y), z]
    assert flatten([MyOp(x, y), z], cls=MyOp) == [x, y, z]

def test_group():
    assert group([]) == []
    assert group([], multiple=False) == []

    assert group([1]) == [[1]]
    assert group([1], multiple=False) == [(1, 1)]

    assert group([1,1]) == [[1,1]]
    assert group([1,1], multiple=False) == [(1, 2)]

    assert group([1,1,1]) == [[1,1,1]]
    assert group([1,1,1], multiple=False) == [(1, 3)]

    assert group([1,2,1]) == [[1],[2],[1]]
    assert group([1,2,1], multiple=False) == [(1, 1), (2, 1), (1, 1)]

    assert group([1,1,2,2,2,1,3,3]) == [[1,1], [2,2,2], [1], [3,3]]
    assert group([1,1,2,2,2,1,3,3], multiple=False) == [(1, 2), (2, 3), (1, 1), (3, 2)]

def test_split():
    assert split([], key=lambda a: a % 3) == []

    assert split([16, 8, 3, 1, 2, 5, 7], key=lambda a: a % 3) == [[3], [16, 1, 7], [8, 2, 5]]
    assert split([16, 8, 3, 7, 2, 5, 1], key=lambda a: a % 3) == [[3], [16, 7, 1], [8, 2, 5]]

def test_subsets():
    # combinations
    assert list(subsets([1, 2, 3], 0)) == [[]]
    assert list(subsets([1, 2, 3], 1)) == [[1], [2], [3]]
    assert list(subsets([1, 2, 3], 2)) == [[1, 2], [1,3], [2, 3]]
    assert list(subsets([1, 2, 3], 3)) == [[1, 2, 3]]
    l = range(4)
    assert list(subsets(l, 0, repetition=True)) == [[]]
    assert list(subsets(l, 1, repetition=True)) == [[0], [1], [2], [3]]
    assert list(subsets(l, 2, repetition=True)) == [[0, 0], [0, 1], [0, 2],
                                                    [0, 3], [1, 1], [1, 2],
                                                    [1, 3], [2, 2], [2, 3], [3, 3]]
    assert list(subsets(l, 3, repetition=True)) == [[0, 0, 0], [0, 0, 1], [0, 0, 2],
                                                    [0, 0, 3], [0, 1, 1], [0, 1, 2],
                                                    [0, 1, 3], [0, 2, 2], [0, 2, 3],
                                                    [0, 3, 3], [1, 1, 1], [1, 1, 2],
                                                    [1, 1, 3], [1, 2, 2], [1, 2, 3],
                                                    [1, 3, 3], [2, 2, 2], [2, 2, 3],
                                                    [2, 3, 3], [3, 3, 3]]
    assert len(list(subsets(l, 4, repetition=True))) == 35

    assert list(subsets(l[:2], 3, repetition=False)) == []
    assert list(subsets(l[:2], 3, repetition=True)) == [[0, 0, 0], [0, 0, 1], [0, 1, 1], [1, 1, 1]]

def test_variations():
<<<<<<< HEAD
    # permutations
    l = range(4)
    assert list(variations(l, 0, repetition=False)) == [[]]
    assert list(variations(l, 1, repetition=False)) == [[0], [1], [2], [3]]
    assert list(variations(l, 2, repetition=False)) == [[0, 1], [0, 2], [0, 3], [1, 0], [1, 2], [1, 3], [2, 0], [2, 1], [2, 3], [3, 0], [3, 1], [3, 2]]
    assert list(variations(l, 3, repetition=False)) == [[0, 1, 2], [0, 1, 3], [0, 2, 1], [0, 2, 3], [0, 3, 1], [0, 3, 2], [1, 0, 2], [1, 0, 3], [1, 2, 0], [1, 2, 3], [1, 3, 0], [1, 3, 2], [2, 0, 1], [2, 0, 3], [2, 1, 0], [2, 1, 3], [2, 3, 0], [2, 3, 1], [3, 0, 1], [3, 0, 2], [3, 1, 0], [3, 1, 2], [3, 2, 0], [3, 2, 1]]
    assert list(variations(l, 0, repetition=True)) == [[]]
    assert list(variations(l, 1, repetition=True)) == [[0], [1], [2], [3]]
    assert list(variations(l, 2, repetition=True)) == [[0, 0], [0, 1], [0, 2],
                                                       [0, 3], [1, 0], [1, 1],
                                                       [1, 2], [1, 3], [2, 0],
                                                       [2, 1], [2, 2], [2, 3],
                                                       [3, 0], [3, 1], [3, 2],
                                                       [3, 3]]
    assert len(list(variations(l, 3, repetition=True))) == 64
    assert len(list(variations(l, 4, repetition=True))) == 256
    assert list(variations(l[:2], 3, repetition=False)) == []
    assert list(variations(l[:2], 3, repetition=True)) == [[0, 0, 0], [0, 0, 1],
                                                           [0, 1, 0], [0, 1, 1],
                                                           [1, 0, 0], [1, 0, 1],
                                                           [1, 1, 0], [1, 1, 1]]
=======
    assert variations([1,2,3], 2) == [[1, 2], [1, 3], [2, 1], [2, 3], [3, 1], [3, 2]]
    assert variations([1,2,3], 2, True) == [[1, 1], [1, 2], [1, 3], [2, 1], [2, 2], [2, 3], \
                        [3,1], [3,2], [3,3]]

def test_take():
    X = numbered_symbols()

    assert take(X, 5) == list(symbols('x0:5'))
    assert take(X, 5) == list(symbols('x5:10'))

>>>>>>> 1b5cd192
def test_dict_merge():
    assert dict_merge({}, {1: x, y: z}) == {1: x, y: z}
    assert dict_merge({1: x, y: z}, {}) == {1: x, y: z}

    assert dict_merge({2: z}, {1: x, y: z}) == {1: x, 2: z, y: z}
    assert dict_merge({1: x, y: z}, {2: z}) == {1: x, 2: z, y: z}

    assert dict_merge({1: y, 2: z}, {1: x, y: z}) == {1: x, 2: z, y: z}
    assert dict_merge({1: x, y: z}, {1: y, 2: z}) == {1: y, 2: z, y: z}


def test_cartes():
    assert list(cartes([1, 2], [3, 4, 5])) == \
           [[1, 3], [1, 4], [1, 5], [2, 3], [2, 4], [2, 5]]
    assert list(cartes()) == [[]]
<|MERGE_RESOLUTION|>--- conflicted
+++ resolved
@@ -1,13 +1,7 @@
-<<<<<<< HEAD
-from sympy import symbols, Basic, Integral, raises
-
-from sympy.utilities.iterables import (postorder_traversal,
-    preorder_traversal, flatten, group, split, subsets, variations, dict_merge, cartes)
-=======
 from sympy import symbols, Integral, Basic, raises
 from sympy.utilities.iterables import (postorder_traversal, preorder_traversal,
-    flatten, group, split, subsets, variations, numbered_symbols, take, dict_merge)
->>>>>>> 1b5cd192
+    flatten, group, split, subsets, variations, numbered_symbols, take,
+    cartes, dict_merge)
 from sympy.functions.elementary.piecewise import Piecewise, ExprCondPair
 
 w,x,y,z= symbols('w,x,y,z')
@@ -121,7 +115,6 @@
     assert list(subsets(l[:2], 3, repetition=True)) == [[0, 0, 0], [0, 0, 1], [0, 1, 1], [1, 1, 1]]
 
 def test_variations():
-<<<<<<< HEAD
     # permutations
     l = range(4)
     assert list(variations(l, 0, repetition=False)) == [[]]
@@ -143,10 +136,6 @@
                                                            [0, 1, 0], [0, 1, 1],
                                                            [1, 0, 0], [1, 0, 1],
                                                            [1, 1, 0], [1, 1, 1]]
-=======
-    assert variations([1,2,3], 2) == [[1, 2], [1, 3], [2, 1], [2, 3], [3, 1], [3, 2]]
-    assert variations([1,2,3], 2, True) == [[1, 1], [1, 2], [1, 3], [2, 1], [2, 2], [2, 3], \
-                        [3,1], [3,2], [3,3]]
 
 def test_take():
     X = numbered_symbols()
@@ -154,7 +143,6 @@
     assert take(X, 5) == list(symbols('x0:5'))
     assert take(X, 5) == list(symbols('x5:10'))
 
->>>>>>> 1b5cd192
 def test_dict_merge():
     assert dict_merge({}, {1: x, y: z}) == {1: x, y: z}
     assert dict_merge({1: x, y: z}, {}) == {1: x, y: z}
