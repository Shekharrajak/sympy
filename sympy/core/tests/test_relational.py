from sympy.utilities.pytest import XFAIL, raises
from sympy import Symbol, symbols, oo, I, pi, Float, And, Or, Not, Implies, Xor
from sympy.core.relational import ( Relational, Equality, Unequality,
    GreaterThan, LessThan, StrictGreaterThan, StrictLessThan, Rel, Eq, Lt, Le,
    Gt, Ge, Ne )

x, y, z, t = symbols('x,y,z,t')


def test_rel_ne():
    Relational(x, y, '!=')  # this used to raise


def test_rel_subs():
    e = Relational(x, y, '==')
    e = e.subs(x,z)

    assert isinstance(e, Equality)
    assert e.lhs == z
    assert e.rhs == y

    e = Relational(x, y, '>=')
    e = e.subs(x,z)

    assert isinstance(e, GreaterThan)
    assert e.lhs == z
    assert e.rhs == y

    e = Relational(x, y, '<=')
    e = e.subs(x,z)

    assert isinstance(e, LessThan)
    assert e.lhs == z
    assert e.rhs == y

    e = Relational(x, y, '>')
    e = e.subs(x,z)

    assert isinstance(e, StrictGreaterThan)
    assert e.lhs == z
    assert e.rhs == y

    e = Relational(x, y, '<')
    e = e.subs(x,z)

    assert isinstance(e, StrictLessThan)
    assert e.lhs == z
    assert e.rhs == y

    e = Eq(x,0)
    assert e.subs(x,0) == True
    assert e.subs(x,1) == False


def test_wrappers():
    e = x+x**2

    res = Relational(y, e, '==')
    assert Rel(y, x+x**2, '==') == res
    assert Eq(y, x+x**2) == res

    res = Relational(y, e, '<')
    assert Lt(y, x+x**2) == res

    res = Relational(y, e, '<=')
    assert Le(y, x+x**2) == res

    res = Relational(y, e, '>')
    assert Gt(y, x+x**2) == res

    res = Relational(y, e, '>=')
    assert Ge(y, x+x**2) == res

    res = Relational(y, e, '!=')
    assert Ne(y, x+x**2) == res

def test_Eq():

    assert Eq(x**2) == Eq(x**2, 0)
    assert Eq(x**2) != Eq(x**2, 1)

def test_rel_Infinity():
    assert (oo > oo) is False
    assert (oo > -oo) is True
    assert (oo > 1) is True
    assert (oo < oo) is False
    assert (oo < -oo) is False
    assert (oo < 1) is False
    assert (oo >= oo) is True
    assert (oo >= -oo) is True
    assert (oo >= 1) is True
    assert (oo <= oo) is True
    assert (oo <= -oo) is False
    assert (oo <= 1) is False
    assert (-oo > oo) is False
    assert (-oo > -oo) is False
    assert (-oo > 1) is False
    assert (-oo < oo) is True
    assert (-oo < -oo) is False
    assert (-oo < 1) is True
    assert (-oo >= oo) is False
    assert (-oo >= -oo) is True
    assert (-oo >= 1) is False
    assert (-oo <= oo) is True
    assert (-oo <= -oo) is True
    assert (-oo <= 1) is True

def test_bool():
    assert Eq(0,0) is True
    assert Eq(1,0) is False
    assert Ne(0,0) is False
    assert Ne(1,0) is True
    assert Lt(0,1) is True
    assert Lt(1,0) is False
    assert Le(0,1) is True
    assert Le(1,0) is False
    assert Le(0,0) is True
    assert Gt(1,0) is True
    assert Gt(0,1) is False
    assert Ge(1,0) is True
    assert Ge(0,1) is False
    assert Ge(1,1) is True
    assert Eq(I, 2) is False
    assert Ne(I, 2) is True
    assert Gt(I, 2) not in [True, False]
    assert Ge(I, 2) not in [True, False]
    assert Lt(I, 2) not in [True, False]
    assert Le(I, 2) not in [True, False]
    a = Float('.000000000000000000001', '')
    b = Float('.0000000000000000000001', '')
    assert Eq(pi + a, pi + b) is False

def test_rich_cmp():
    assert (x<y) == Lt(x,y)
    assert (x<=y) == Le(x,y)
    assert (x>y) == Gt(x,y)
    assert (x>=y) == Ge(x,y)

def test_doit():
    from sympy import Symbol
    p = Symbol('p', positive=True)
    n = Symbol('n', negative=True)
    np = Symbol('np', nonpositive=True)
    nn = Symbol('nn', nonnegative=True)

    assert Gt(p, 0).doit() is True
    assert Gt(p, 1).doit() == Gt(p, 1)
    assert Ge(p, 0).doit() is True
    assert Le(p, 0).doit() is False
    assert Lt(n, 0).doit() is True
    assert Le(np, 0).doit() is True
    assert Gt(nn, 0).doit() == Gt(nn, 0)
    assert Lt(nn, 0).doit() is False

    assert Eq(x, 0).doit() == Eq(x, 0)

def test_new_relational():
    x = Symbol('x')

    assert Eq(x)     == Relational(x, 0)       # None ==> Equality
    assert Eq(x)     == Relational(x, 0, '==')
    assert Eq(x)     == Relational(x, 0, 'eq')
    assert Eq(x)     == Equality(x, 0)
    assert Eq(x, -1) == Relational(x, -1)       # None ==> Equality
    assert Eq(x, -1) == Relational(x, -1, '==')
    assert Eq(x, -1) == Relational(x, -1, 'eq')
    assert Eq(x, -1) == Equality(x, -1)
    assert Eq(x)     != Relational(x, 1)       # None ==> Equality
    assert Eq(x)     != Relational(x, 1, '==')
    assert Eq(x)     != Relational(x, 1, 'eq')
    assert Eq(x)     != Equality(x, 1)
    assert Eq(x, -1) != Relational(x, 1)       # None ==> Equality
    assert Eq(x, -1) != Relational(x, 1, '==')
    assert Eq(x, -1) != Relational(x, 1, 'eq')
    assert Eq(x, -1) != Equality(x, 1)

    assert Ne(x, 0) == Relational(x, 0, '!=')
    assert Ne(x, 0) == Relational(x, 0, '<>')
    assert Ne(x, 0) == Relational(x, 0, 'ne')
    assert Ne(x, 0) == Unequality(x, 0)
    assert Ne(x, 0) != Relational(x, 1, '!=')
    assert Ne(x, 0) != Relational(x, 1, '<>')
    assert Ne(x, 0) != Relational(x, 1, 'ne')
    assert Ne(x, 0) != Unequality(x, 1)

    assert Ge(x, 0) == Relational(x, 0, '>=')
    assert Ge(x, 0) == Relational(x, 0, 'ge')
    assert Ge(x, 0) == GreaterThan(x, 0)
    assert Ge(x, 1) != Relational(x, 0, '>=')
    assert Ge(x, 1) != Relational(x, 0, 'ge')
    assert Ge(x, 1) != GreaterThan(x, 0)
    assert (x >= 1) == Relational(x, 1, '>=')
    assert (x >= 1) == Relational(x, 1, 'ge')
    assert (x >= 1) == GreaterThan(x, 1)
    assert (x >= 0) != Relational(x, 1, '>=')
    assert (x >= 0) != Relational(x, 1, 'ge')
    assert (x >= 0) != GreaterThan(x, 1)

    assert Le(x, 0) == Relational(x, 0, '<=')
    assert Le(x, 0) == Relational(x, 0, 'le')
    assert Le(x, 0) == LessThan(x, 0)
    assert Le(x, 1) != Relational(x, 0, '<=')
    assert Le(x, 1) != Relational(x, 0, 'le')
    assert Le(x, 1) != LessThan(x, 0)
    assert (x <= 1) == Relational(x, 1, '<=')
    assert (x <= 1) == Relational(x, 1, 'le')
    assert (x <= 1) == LessThan(x, 1)
    assert (x <= 0) != Relational(x, 1, '<=')
    assert (x <= 0) != Relational(x, 1, 'le')
    assert (x <= 0) != LessThan(x, 1)

    assert Gt(x, 0) == Relational(x, 0, '>')
    assert Gt(x, 0) == Relational(x, 0, 'gt')
    assert Gt(x, 0) == StrictGreaterThan(x, 0)
    assert Gt(x, 1) != Relational(x, 0, '>')
    assert Gt(x, 1) != Relational(x, 0, 'gt')
    assert Gt(x, 1) != StrictGreaterThan(x, 0)
    assert (x > 1) == Relational(x, 1, '>')
    assert (x > 1) == Relational(x, 1, 'gt')
    assert (x > 1) == StrictGreaterThan(x, 1)
    assert (x > 0) != Relational(x, 1, '>')
    assert (x > 0) != Relational(x, 1, 'gt')
    assert (x > 0) != StrictGreaterThan(x, 1)

    assert Lt(x, 0) == Relational(x, 0, '<')
    assert Lt(x, 0) == Relational(x, 0, 'lt')
    assert Lt(x, 0) == StrictLessThan(x, 0)
    assert Lt(x, 1) != Relational(x, 0, '<')
    assert Lt(x, 1) != Relational(x, 0, 'lt')
    assert Lt(x, 1) != StrictLessThan(x, 0)
    assert (x < 1)  == Relational(x, 1, '<')
    assert (x < 1)  == Relational(x, 1, 'lt')
    assert (x < 1)  == StrictLessThan(x, 1)
    assert (x < 0)  != Relational(x, 1, '<')
    assert (x < 0)  != Relational(x, 1, 'lt')
    assert (x < 0)  != StrictLessThan(x, 1)


    # finally, some fuzz testing
    from random import randint
    for i in range(100):
        while 1:
            strtype, length = (unichr, 65535) if randint(0, 1) else (chr, 255)
            relation_type = strtype( randint(0, length) )
            if randint(0, 1):
                relation_type += strtype( randint(0, length) )
            if relation_type not in ('==', 'eq', '!=', '<>', 'ne', '>=', 'ge',
                                     '<=', 'le', '>', 'gt', '<', 'lt'):
                break

        raises(ValueError, lambda: Relational(x, 1, relation_type))

@XFAIL
def test_relational_bool_output():
    # XFail test for issue:
    # http://code.google.com/p/sympy/issues/detail?id=2832
<<<<<<< HEAD
    raises(ValueError, lambda: bool(x > 3))
=======
    raises(ValueError, "bool(x > 3)")

def test_relational_logic_symbols():
    # See issue 3105
    assert (x < y) & (z < t) == And(x < y, z < t)
    assert (x < y) | (z < t) == Or(x < y, z < t)
    assert ~(x < y) == Not(x < y)
    assert (x < y) >> (z < t) == Implies(x < y, z < t)
    assert (x < y) << (z < t) == Implies(z < t, x < y)
    assert (x < y) ^ (z < t) == Xor(x < y, z < t)

    assert isinstance((x < y) & (z < t), And)
    assert isinstance((x < y) | (z < t), Or)
    assert isinstance(~(x < y), Not)
    assert isinstance((x < y) >> (z < t), Implies)
    assert isinstance((x < y) << (z < t), Implies)
    assert isinstance((x < y) ^ (z < t), (Or, Xor))
>>>>>>> ad445449
<|MERGE_RESOLUTION|>--- conflicted
+++ resolved
@@ -254,10 +254,7 @@
 def test_relational_bool_output():
     # XFail test for issue:
     # http://code.google.com/p/sympy/issues/detail?id=2832
-<<<<<<< HEAD
     raises(ValueError, lambda: bool(x > 3))
-=======
-    raises(ValueError, "bool(x > 3)")
 
 def test_relational_logic_symbols():
     # See issue 3105
@@ -273,5 +270,4 @@
     assert isinstance(~(x < y), Not)
     assert isinstance((x < y) >> (z < t), Implies)
     assert isinstance((x < y) << (z < t), Implies)
-    assert isinstance((x < y) ^ (z < t), (Or, Xor))
->>>>>>> ad445449
+    assert isinstance((x < y) ^ (z < t), (Or, Xor))