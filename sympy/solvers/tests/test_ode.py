<<<<<<< HEAD
from sympy import Function, dsolve, Symbol, sin, cos, sinh, acos, tan, cosh, \
        I, exp, log, simplify, normal, together, powsimp, \
        fraction, radsimp, Eq, sqrt, pi, erf,  diff, Rational, asinh, trigsimp, \
        S, RootOf, Poly, Integral, atan, Equality, solve, O, LambertW, pure
=======
from sympy import (Function, dsolve, Symbol, sin, cos, sinh, acos, tan, cosh,
    I, exp, log, simplify, together, powsimp, fraction, radsimp, Eq, sqrt, pi,
    erf,  diff, Rational, asinh, trigsimp, S, RootOf, Poly, Integral, atan,
    Equality, solve, O, LambertW, Dummy)
>>>>>>> c9470ac4
from sympy.abc import x, y, z
from sympy.core.compatibility import all
from sympy.solvers.ode import ode_order, homogeneous_order, \
    _undetermined_coefficients_match, classify_ode, checkodesol, constant_renumber
from sympy.utilities.pytest import XFAIL, skip, raises

C1 = Symbol('C1')
C2 = Symbol('C2')
C3 = Symbol('C3')
C4 = Symbol('C4')
C5 = Symbol('C5')
C6 = Symbol('C6')
C7 = Symbol('C7')
C8 = Symbol('C8')
C9 = Symbol('C9')
C10 = Symbol('C10')
f = Function('f')
g = Function('g')

# Note that if the ODE solver, the integral engine, solve(), or even simplify(),
# changes, these tests could fail but still be correct, only written differently.
# Also not that in differently formatted solutions, the arbitrary constants
# might not be equal.  Using specific hints in tests can help avoid this.

# Tests of order higher than 1 should run the solutions through constant_renumber
# because it will normalize it (constant_renumber causes dsolve() to return different
# results on different machines)
def test_checkodesol():
    # For the most part, checkodesol is well tested in the tests below.
    # These tests only handle cases not checked below.
    raises(ValueError, "checkodesol(f(x).diff(x), f(x), x)")
    raises(ValueError, "checkodesol(f(x).diff(x), f(x, y), Eq(f(x), x))")
    assert checkodesol(f(x).diff(x), f(x), Eq(f(x), x)) is not True
    assert checkodesol(f(x).diff(x), f(x), Eq(f(x), x)) == (False, 1)
    sol1 = Eq(f(x)**5 + 11*f(x) - 2*f(x) + x, 0)
    assert checkodesol(diff(sol1.lhs, x), f(x), sol1) == (True, 0)
    assert checkodesol(diff(sol1.lhs, x)*exp(f(x)), f(x), sol1) == (True, 0)
    assert checkodesol(diff(sol1.lhs, x, 2), f(x), sol1) == (True, 0)
    assert checkodesol(diff(sol1.lhs, x, 2)*exp(f(x)), f(x), sol1) == (True, 0)
    assert checkodesol(diff(sol1.lhs, x, 3), f(x), sol1) == (True, 0)
    assert checkodesol(diff(sol1.lhs, x, 3)*exp(f(x)), f(x), sol1) == (True, 0)
    assert checkodesol(diff(sol1.lhs, x, 3), f(x), Eq(f(x), x*log(x))) == \
        (False, -9 + 60*x**4*log(x)**2 + 240*x**4*log(x)**3 +
        235*x**4*log(x)**4 + 60*x**4*log(x)**5)
    assert checkodesol(diff(exp(f(x)) + x, x)*x, f(x), Eq(exp(f(x)) + x)) == (True, 0)
    assert checkodesol(diff(exp(f(x)) + x, x)*x, f(x), Eq(exp(f(x)) + x), \
        solve_for_func=False) == (True, 0)
    assert checkodesol(f(x).diff(x, 2), f(x), [Eq(f(x), C1 + C2*x), \
        Eq(f(x), C2 + C1*x), Eq(f(x), C1*x + C2*x**2)]) == \
            [(True, 0), (True, 0), (False, 2*C2)]
    assert checkodesol(f(x).diff(x, 2), f(x), set([Eq(f(x), C1 + C2*x), \
        Eq(f(x), C2 + C1*x), Eq(f(x), C1*x + C2*x**2)])) == \
            set([(True, 0), (True, 0), (False, 2*C2)])
    assert checkodesol(f(x).diff(x) - 1/f(x)/2, f(x), Eq(f(x)**2, x)) == \
        [(True, 0), (True, 0)]
    assert checkodesol(f(x).diff(x) - f(x), f(x), Eq(C1*exp(x), f(x))) == (True, 0)
    # Based on test_1st_homogeneous_coeff_ode2_eq3sol.  Make sure that
    # checkodesol tries back substituting f(x) when it can.
    eq3 = x*exp(f(x)/x) + f(x) - x*f(x).diff(x)
    sol3 = Eq(f(x), log(log(C1/x)**(-x)))
    assert not checkodesol(eq3, f(x), sol3)[1].has(f(x))

def test_dsolve_options():
    eq = x*f(x).diff(x) + f(x)
    a = dsolve(eq, f(x), hint='all')
    b = dsolve(eq, f(x), hint='all', simplify=False)
    c = dsolve(eq, f(x), hint='all_Integral')
    keys = ['1st_exact', '1st_exact_Integral', '1st_homogeneous_coeff_best', \
        '1st_homogeneous_coeff_subs_dep_div_indep', \
        '1st_homogeneous_coeff_subs_dep_div_indep_Integral', \
        '1st_homogeneous_coeff_subs_indep_div_dep', \
        '1st_homogeneous_coeff_subs_indep_div_dep_Integral', '1st_linear', \
        '1st_linear_Integral', 'best', 'best_hint', 'default', 'order', \
        'separable', 'separable_Integral']
    Integral_keys = ['1st_exact_Integral',
    '1st_homogeneous_coeff_subs_dep_div_indep_Integral',
    '1st_homogeneous_coeff_subs_indep_div_dep_Integral', '1st_linear_Integral',
    'best', 'best_hint', 'default', 'order', 'separable_Integral']
    assert sorted(a.keys()) == keys
    assert a['order'] == ode_order(eq, f(x))
    assert a['best'] == Eq(f(x), C1/x)
    assert dsolve(eq, f(x), hint='best') == Eq(f(x), C1/x)
    assert a['default'] == 'separable'
    assert a['best_hint'] == 'separable'
    assert not a['1st_exact'].has(Integral)
    assert not a['separable'].has(Integral)
    assert not a['1st_homogeneous_coeff_best'].has(Integral)
    assert not a['1st_homogeneous_coeff_subs_dep_div_indep'].has(Integral)
    assert not a['1st_homogeneous_coeff_subs_indep_div_dep'].has(Integral)
    assert not a['1st_linear'].has(Integral)
    assert a['1st_linear_Integral'].has(Integral)
    assert a['1st_exact_Integral'].has(Integral)
    assert a['1st_homogeneous_coeff_subs_dep_div_indep_Integral'].has(Integral)
    assert a['1st_homogeneous_coeff_subs_indep_div_dep_Integral'].has(Integral)
    assert a['separable_Integral'].has(Integral)
    assert sorted(b.keys()) == keys
    assert b['order'] == ode_order(eq, f(x))
    assert b['best'] == Eq(f(x), C1/x)
    assert dsolve(eq, f(x), hint='best', simplify=False) == Eq(f(x), C1/x)
    assert b['default'] == 'separable'
    assert b['best_hint'] == '1st_linear'
    assert a['separable'] != b['separable']
    assert a['1st_homogeneous_coeff_subs_dep_div_indep'] != \
        b['1st_homogeneous_coeff_subs_dep_div_indep']
    assert a['1st_homogeneous_coeff_subs_indep_div_dep'] != \
        b['1st_homogeneous_coeff_subs_indep_div_dep']
    assert not b['1st_exact'].has(Integral)
    assert not b['separable'].has(Integral)
    assert not b['1st_homogeneous_coeff_best'].has(Integral)
    assert not b['1st_homogeneous_coeff_subs_dep_div_indep'].has(Integral)
    assert not b['1st_homogeneous_coeff_subs_indep_div_dep'].has(Integral)
    assert not b['1st_linear'].has(Integral)
    assert b['1st_linear_Integral'].has(Integral)
    assert b['1st_exact_Integral'].has(Integral)
    assert b['1st_homogeneous_coeff_subs_dep_div_indep_Integral'].has(Integral)
    assert b['1st_homogeneous_coeff_subs_indep_div_dep_Integral'].has(Integral)
    assert b['separable_Integral'].has(Integral)
    assert sorted(c.keys()) == Integral_keys
    raises(ValueError, "dsolve(eq, f(x), 'notarealhint')")
    raises(ValueError, "dsolve(eq, f(x), 'Liouville')")
    assert dsolve(f(x).diff(x) - 1/f(x)**2, f(x), 'all')['best'] == \
        dsolve(f(x).diff(x) - 1/f(x)**2, f(x), 'best')


def test_classify_ode():
    assert classify_ode(f(x).diff(x, 2), f(x)) == \
        ('nth_linear_constant_coeff_homogeneous', 'Liouville', 'Liouville_Integral')
    assert classify_ode(f(x), f(x)) == ()
    assert classify_ode(Eq(f(x).diff(x), 0), f(x)) == ('separable', '1st_linear', \
        '1st_homogeneous_coeff_best', '1st_homogeneous_coeff_subs_indep_div_dep', \
        '1st_homogeneous_coeff_subs_dep_div_indep', \
        'nth_linear_constant_coeff_homogeneous', 'separable_Integral', \
        '1st_linear_Integral', '1st_homogeneous_coeff_subs_indep_div_dep_Integral', \
        '1st_homogeneous_coeff_subs_dep_div_indep_Integral')
    assert classify_ode(f(x).diff(x)**2, f(x)) == ()
    # 1650: f(x) should be cleared from highest derivative before classifying
    a = classify_ode(Eq(f(x).diff(x) + f(x), x), f(x))
    b = classify_ode(f(x).diff(x)*f(x) + f(x)*f(x) - x*f(x), f(x))
    c = classify_ode(f(x).diff(x)/f(x) + f(x)/f(x) - x/f(x), f(x))
    assert a == b == c != ()
    assert classify_ode(2*x*f(x)*f(x).diff(x) + (1 + x)*f(x)**2 - exp(x), f(x)) ==\
        ('Bernoulli', 'Bernoulli_Integral')
    raises(ValueError, "classify_ode(x + f(x, y).diff(x).diff(y), f(x, y))")

def test_ode_order():
    f = Function('f')
    g = Function('g')
    x = Symbol('x')
    assert ode_order(3*x*exp(f(x)), f(x)) == 0
    assert ode_order(x*diff(f(x),x)+3*x*f(x)-sin(x)/x, f(x)) == 1
    assert ode_order(x**2*f(x).diff(x,x)+x*diff(f(x),x)-f(x),f(x)) == 2
    assert ode_order(diff(x*exp(f(x)),x,x), f(x)) == 2
    assert ode_order(diff(x*diff(x*exp(f(x)), x,x), x), f(x)) == 3
    assert ode_order(diff(f(x), x, x), g(x)) == 0
    assert ode_order(diff(f(x), x, x)*diff(g(x), x), f(x)) == 2
    assert ode_order(diff(f(x), x, x)*diff(g(x), x), g(x)) == 1
    assert ode_order(diff(x*diff(x*exp(f(x)), x,x), x), g(x)) == 0

# In all tests below, checkodesol has the order option set to prevent superfluous
# calls to ode_order(), and the solve_for_func flag set to False because
# dsolve() already tries to solve for the function, unless the simplify=False
# option is set.
def test_old_ode_tests():
    # These are simple tests from the old ode module
    eq1 = Eq(f(x).diff(x), 0)
    eq2 = Eq(3*f(x).diff(x) - 5, 0)
    eq3 = Eq(3*f(x).diff(x), 5)
    eq4 = Eq(9*f(x).diff(x, x) + f(x), 0)
    eq5 = Eq(9*f(x).diff(x, x), f(x))
    # Type: a(x)f'(x)+b(x)*f(x)+c(x)=0
    eq6 = Eq(x**2*f(x).diff(x) + 3*x*f(x) - sin(x)/x, 0)
    eq7 = Eq(f(x).diff(x,x) - 3*diff(f(x),x) + 2*f(x), 0)
    # Type: 2nd order, constant coefficients (two real different roots)
    eq8 = Eq(f(x).diff(x,x) - 4*diff(f(x),x) + 4*f(x), 0)
    # Type: 2nd order, constant coefficients (two real equal roots)
    eq9 = Eq(f(x).diff(x,x)+2*diff(f(x),x)+3*f(x), 0)
    # Type: 2nd order, constant coefficients (two complex roots)
    eq10 = Eq(3*f(x).diff(x) -1,0)
    eq11 = Eq(x*f(x).diff(x) -1,0)
    sol1 = Eq(f(x),C1)
    sol2 = Eq(f(x),C1+5*x/3)
    sol3 = Eq(f(x),C1+5*x/3)
    sol4 = Eq(f(x),C1*cos(x/3) + C2*sin(x/3))
    sol5 = Eq(f(x),C1*exp(-x/3) + C2*exp(x/3))
    sol6 = Eq(f(x),(C1-cos(x))/x**3)
    sol7 = Eq(f(x), C1*exp(x) + C2*exp(2*x))
    sol8 = Eq(f(x), (C1 + C2*x)*exp(2*x))
    sol9 = Eq(f(x), (C1*cos(x*sqrt(2)) + C2*sin(x*sqrt(2)))*exp(-x))
    sol10 = Eq(f(x), C1 + x/3)
    sol11 = Eq(f(x), C1 + log(x))
    assert dsolve(eq1, f(x)) == sol1
    assert dsolve(eq1.lhs, f(x)) == sol1
    assert dsolve(eq2, f(x)) == sol2
    assert dsolve(eq3, f(x)) == sol3
    assert dsolve(eq4, f(x)) == sol4
    assert dsolve(eq5, f(x)) == sol5
    assert dsolve(eq6, f(x)) == sol6
    assert dsolve(eq7, f(x)) == sol7
    assert dsolve(eq8, f(x)) == sol8
    assert dsolve(eq9, f(x)) == sol9
    assert dsolve(eq10, f(x)) == sol10
    assert dsolve(eq11, f(x)) == sol11
    assert checkodesol(eq1, f(x), sol1, order=1, solve_for_func=False)[0]
    assert checkodesol(eq2, f(x), sol2, order=1, solve_for_func=False)[0]
    assert checkodesol(eq3, f(x), sol3, order=1, solve_for_func=False)[0]
    assert checkodesol(eq4, f(x), sol4, order=2, solve_for_func=False)[0]
    assert checkodesol(eq5, f(x), sol5, order=2, solve_for_func=False)[0]
    assert checkodesol(eq6, f(x), sol6, order=1, solve_for_func=False)[0]
    assert checkodesol(eq7, f(x), sol7, order=2, solve_for_func=False)[0]
    assert checkodesol(eq8, f(x), sol8, order=2, solve_for_func=False)[0]
    assert checkodesol(eq9, f(x), sol9, order=2, solve_for_func=False)[0]
    assert checkodesol(eq10, f(x), sol10, order=1, solve_for_func=False)[0]
    assert checkodesol(eq11, f(x), sol11, order=1, solve_for_func=False)[0]

def test_1st_linear():
    # Type: first order linear form f'(x)+p(x)f(x)=q(x)
    eq = Eq(f(x).diff(x) + x*f(x), x**2)
    sol = Eq(f(x),exp(-x**2/2)*(sqrt(2)*sqrt(pi)*I*erf(I*x/sqrt(2))/2 \
    + x*exp(x**2/2) + C1))
    assert dsolve(eq, f(x), hint='1st_linear') == sol
    assert checkodesol(eq, f(x), sol, order=1, solve_for_func=False)[0]


def test_Bernoulli():
    # Type: Bernoulli, f'(x) + p(x)*f(x) == q(x)*f(x)**n
    eq = Eq(x*f(x).diff(x) + f(x) - f(x)**2,0)
    sol = dsolve(eq,f(x), hint='Bernoulli')
    assert sol == Eq(f(x),1/(x*(C1 + 1/x)))
    assert checkodesol(eq, f(x), sol, order=1, solve_for_func=False)[0]

def test_1st_exact1():
    # Type: Exact differential equation, p(x,f) + q(x,f)*f' == 0,
    # where dp/df == dq/dx
    eq1 = sin(x)*cos(f(x)) + cos(x)*sin(f(x))*f(x).diff(x)
    eq2 = (2*x*f(x) + 1)/f(x) + (f(x) - x)/f(x)**2*f(x).diff(x)
    eq3 = 2*x + f(x)*cos(x) + (2*f(x) + sin(x) - sin(f(x)))*f(x).diff(x)
    eq4 = cos(f(x)) - (x*sin(f(x)) - f(x)**2)*f(x).diff(x)
    eq5 = 2*x*f(x) + (x**2 + f(x)**2)*f(x).diff(x)
    sol1 = Eq(f(x),acos((C1)/cos(x)))
    sol2 = Eq(log(f(x))+x/f(x)+x**2,C1)
    sol3 = Eq(f(x)*sin(x)+cos(f(x))+x**2+f(x)**2,C1)
    sol4 = Eq(x*cos(f(x))+f(x)**3/3,C1)
    sol5 = Eq(x**2*f(x) + f(x)**3/3, C1)
    assert dsolve(eq1,f(x), hint='1st_exact') == sol1
    assert dsolve(eq2,f(x), hint='1st_exact') == sol2
    assert dsolve(eq3,f(x), hint='1st_exact') == sol3
    assert dsolve(eq4, f(x), hint='1st_exact') == sol4
    assert dsolve(eq5, f(x), hint='1st_exact', simplify=False) == sol5
    assert checkodesol(eq1, f(x), sol1, order=1, solve_for_func=False)[0]
    assert checkodesol(eq2, f(x), sol2, order=1, solve_for_func=False)[0]
    assert checkodesol(eq3, f(x), sol3, order=1, solve_for_func=False)[0]
    assert checkodesol(eq4, f(x), sol4, order=1, solve_for_func=False)[0]
    assert checkodesol(eq5, f(x), sol5, order=1, solve_for_func=False)[0]

@XFAIL
def test_1st_exact2():
    """
    This is an exact equation that fails under the exact engine. It is caught
    by first order homogeneous albeit with a much contorted solution.  The
    exact engine fails because of a poorly simplified integral of q(0,y)dy,
    where q is the function multiplying f'.  The solutions should be
    Eq((x**2+f(x)**2)**Rational(3,2)+y**3, C1).  The equation below is
    equivalent, but it is so complex that checkodesol fails, and takes a long time
    to do so.
    """
    skip("takes too much time")
    eq = x*sqrt(x**2 + f(x)**2) - (x**2*f(x)/(f(x) - sqrt(x**2 + f(x)**2)))*f(x).diff(x)
    sol = dsolve(eq, f(x))
    assert sol == Eq(log(x),C1 - 9*sqrt(1 + f(x)**2/x**2)*asinh(f(x)/x)/(-27*f(x)/x + \
    27*sqrt(1 + f(x)**2/x**2)) - 9*sqrt(1 + f(x)**2/x**2)*log(1 - sqrt(1 + f(x)**2/x**2)*\
    f(x)/x + 2*f(x)**2/x**2)/(-27*f(x)/x + 27*sqrt(1 + f(x)**2/x**2)) \
    + 9*asinh(f(x)/x)*f(x)/(x*(-27*f(x)/x + 27*sqrt(1 + f(x)**2/x**2))) \
    + 9*f(x)*log(1 - sqrt(1 + f(x)**2/x**2)*f(x)/x + 2*f(x)**2/x**2)/\
    (x*(-27*f(x)/x + 27*sqrt(1 + f(x)**2/x**2))))
    assert checkodesol(eq, f(x), sol, order=1, solve_for_func=False)[0]

def test_separable1():
    # test_separable1-5 are from Ordinary Differential Equations, Tenenbaum and
    # Pollard, pg. 55
    eq1 = f(x).diff(x) - f(x)
    eq2 = x*f(x).diff(x) - f(x)
    eq3 = f(x).diff(x) + sin(x)
    eq4 = f(x)**2 + 1 - (x**2 + 1)*f(x).diff(x)
    eq5 = f(x).diff(x)/tan(x) - f(x) - 2
    sol1 = Eq(f(x), exp(C1 + x))
    sol2 = Eq(f(x), C1*x)
    sol3 = Eq(f(x), C1 + cos(x))
    sol4 = Eq(atan(f(x)), C1 + atan(x))
    sol5 = Eq(f(x), -2 + C1*sqrt(1 + tan(x)**2))
    #sol5 = Eq(f(x), C1*(C2 + sqrt(1 + tan(x)**2)))
    #sol5 = Eq(-log(2 + f(x)), C1 - log(1 + tan(x)**2)/2)
    assert dsolve(eq1, f(x), hint='separable') == sol1
    assert dsolve(eq2, f(x), hint='separable') == sol2
    assert dsolve(eq3, f(x), hint='separable') == sol3
    assert dsolve(eq4, f(x), hint='separable') == sol4
    assert dsolve(eq5, f(x), hint='separable') == simplify(sol5)
    assert checkodesol(eq1, f(x), sol1, order=1, solve_for_func=False)[0]
    assert checkodesol(eq2, f(x), sol2, order=1, solve_for_func=False)[0]
    assert checkodesol(eq3, f(x), sol3, order=1, solve_for_func=False)[0]
    assert checkodesol(eq4, f(x), sol4, order=1, solve_for_func=False)[0]
    assert checkodesol(eq5, f(x), sol5, order=1, solve_for_func=False)[0]

def test_separable2():
    a = Symbol('a')
    eq6 = f(x)*x**2*f(x).diff(x) - f(x)**3 - 2*x**2*f(x).diff(x)
    eq7 = f(x)**2 - 1 - (2*f(x) + x*f(x))*f(x).diff(x)
    eq8 = x*log(x)*f(x).diff(x) + sqrt(1 + f(x)**2)
    eq9 = exp(x + 1)*tan(f(x)) + cos(f(x))*f(x).diff(x)
    eq10 = x*cos(f(x)) + x**2*sin(f(x))*f(x).diff(x) - a**2*sin(f(x))*f(x).diff(x)
    # solve() messes this one up a little bit, so lets test _Integral here
    # We have to test strings with _Integral because y is a dummy variable.
    sol6str = "Integral((_y - 2)/_y**3, (_y, f(x))) == C1 + Integral(x**(-2), x)"
    sol7 = Eq(-log(-1 + f(x)**2)/2, C1 - log(2 + x))
    sol8 = Eq(asinh(f(x)), C1 - log(log(x)))
    # integrate cannot handle the integral on the lhs (cos/tan)
    sol9str = "Integral(cos(_y)/tan(_y), (_y, f(x))) == C1 + Integral(-E*exp(x), x)"
    sol10 = Eq(-log(-1 + sin(f(x))**2)/2, C1 - log(x**2 - a**2)/2)
    assert str(dsolve(eq6, f(x), hint='separable_Integral')) == sol6str
    assert dsolve(eq7, f(x), hint='separable') == sol7
    assert dsolve(eq8, f(x), hint='separable') == sol8
    assert str(dsolve(eq9, f(x), hint='separable_Integral')) == sol9str
    assert dsolve(eq10, f(x), hint='separable') == sol10
    assert checkodesol(eq7, f(x), sol7, order=1, solve_for_func=False)[0]
    assert checkodesol(eq8, f(x), sol8, order=1, solve_for_func=False)[0]
    assert checkodesol(eq10, f(x), sol10, order=1, solve_for_func=False)[0]

def test_separable3():
    eq11 = f(x).diff(x) - f(x)*tan(x)
    eq12 = (x - 1)*cos(f(x))*f(x).diff(x) - 2*x*sin(f(x))
    eq13 = f(x).diff(x) - f(x)*log(f(x))/tan(x)
    sol11 = Eq(f(x), C1*sqrt(1 + tan(x)**2))
    sol12 = Eq(log(-1 + cos(f(x))**2)/2, C1 + 2*x + 2*log(x - 1))
    sol13 = Eq(log(log(f(x))), C1 - log(1 + tan(x)**2)/2 + log(tan(x)))
    assert dsolve(eq11, f(x), hint='separable') == simplify(sol11)
    assert dsolve(eq12, f(x), hint='separable') == sol12
    assert dsolve(eq13, f(x), hint='separable') == sol13
    assert checkodesol(eq11, f(x), sol11, order=1, solve_for_func=False)[0]
    assert checkodesol(eq13, f(x), sol13, order=1, solve_for_func=False)[0]

def test_separable4():
    # This has a slow integral (1/((1 + y**2)*atan(y))), so we isolate it.
    eq14 = x*f(x).diff(x) + (1 + f(x)**2)*atan(f(x))
    sol14 = Eq(log(atan(f(x))), C1 - log(x))
    assert dsolve(eq14, f(x), hint='separable') == sol14
    assert checkodesol(eq14, f(x), sol14, order=1, solve_for_func=False)[0]

def test_separable5():
    eq15 = f(x).diff(x) + x*(f(x) + 1)
    eq16 = exp(f(x)**2)*(x**2 + 2*x + 1) + (x*f(x) + f(x))*f(x).diff(x)
    eq17 = f(x).diff(x) + f(x)
    eq18 = sin(x)*cos(2*f(x)) + cos(x)*sin(2*f(x))*f(x).diff(x)
    eq19 = (1 - x)*f(x).diff(x) - x*(f(x) + 1)
    eq20 = f(x)*diff(f(x), x) + x - 3*x*f(x)**2
    eq21 = f(x).diff(x) - exp(x + f(x))
    sol15 = Eq(f(x), -1 + exp(C1 - x**2/2))
    sol16 = Eq(-exp(-f(x)**2)/2, C1 - x - x**2/2)
    sol17 = Eq(f(x), exp(C1 - x))
    sol18 = Eq(-log(-1 + sin(2*f(x))**2)/4, C1 + log(-1 + sin(x)**2)/2)
    sol19a = Eq(f(x), -(1 - x - exp(C1 - x))/(1 - x))
    sol19b = Eq(f(x), -1 + exp(C1 - x)/(-1 + x))
    sol19c = Eq(f(x), -1/(1 - x) + x/(1 - x) + exp(C1 - x)/(1 - x))
    sol19d = Eq(f(x), (C1*(1 - x) + x*(-x*exp(x) + exp(x))- exp(x) + x*exp(x))/
                        ((1 - x)*(-x*exp(x) + exp(x))))
    sol19e = Eq(f(x), (C1*(1 - x) - x*(-x*exp(x) + exp(x)) -
                            x*exp(x) + exp(x))/((1 - x)*(-exp(x) + x*exp(x))))
    sol20 = Eq(log(-1 + 3*f(x)**2)/6, C1 + x**2/2)
    sol21 = Eq(-exp(-f(x)), C1 + exp(x))
    assert dsolve(eq15, f(x), hint='separable') == sol15
    assert dsolve(eq16, f(x), hint='separable') == sol16
    assert dsolve(eq17, f(x), hint='separable') == sol17
    assert dsolve(eq18, f(x), hint='separable') == sol18
    assert dsolve(eq19, f(x), hint='separable') in [sol19a, sol19b, sol19c,
                                                    sol19d, sol19e]
    assert dsolve(eq20, f(x), hint='separable') == sol20
    assert dsolve(eq21, f(x), hint='separable') == sol21
    assert checkodesol(eq15, f(x), sol15, order=1, solve_for_func=False)[0]
    assert checkodesol(eq16, f(x), sol16, order=1, solve_for_func=False)[0]
    assert checkodesol(eq17, f(x), sol17, order=1, solve_for_func=False)[0]
    assert checkodesol(eq18, f(x), sol18, order=1, solve_for_func=False)[0]
    assert checkodesol(eq19, f(x), sol19a, order=1, solve_for_func=False)[0]
    assert checkodesol(eq20, f(x), sol20, order=1, solve_for_func=False)[0]
    assert checkodesol(eq21, f(x), sol21, order=1, solve_for_func=False)[0]

def test_separable_1_5_checkodesol():
    eq12 = (x - 1)*cos(f(x))*f(x).diff(x) - 2*x*sin(f(x))
    sol12 = Eq(-log(1 - cos(f(x))**2)/2, C1 - 2*x - 2*log(1 - x))
    assert checkodesol(eq12, f(x), sol12, order=1, solve_for_func=False)[0]

def test_homogeneous_order():
    assert homogeneous_order(exp(y/x) + tan(y/x), x, y) == 0
    assert homogeneous_order(x**2 + sin(x)*cos(y), x, y) == None
    assert homogeneous_order(x - y - x*sin(y/x), x, y) == 1
    assert homogeneous_order((x*y + sqrt(x**4+y**4) + x**2*(log(x) - log(y)))/\
        (pi*x**Rational(2,3)*y**Rational(3,2)), x, y) == Rational(-1,6)
    assert homogeneous_order(y/x*cos(y/x) - x/y*sin(y/x) + cos(y/x), x, y) == 0
    assert homogeneous_order(f(x), x, f(x)) == 1
    assert homogeneous_order(f(x)**2, x, f(x)) == 2
    assert homogeneous_order(x*y*z, x, y) == 2
    assert homogeneous_order(x*y*z, x, y, z) == 3
    assert homogeneous_order(x**2*f(x)/sqrt(x**2 + f(x)**2), f(x)) == None
    assert homogeneous_order(f(x,y)**2, x, f(x,y), y) == 2
    assert homogeneous_order(f(x,y)**2, x, f(x), y) == None
    assert homogeneous_order(f(x,y)**2, x, f(x,y)) == None
    assert homogeneous_order(f(y,x)**2, x, y, f(x, y)) == None
    assert homogeneous_order(f(y), f(x), x) == None
    assert homogeneous_order(-f(x)/x + 1/sin(f(x)/ x), f(x), x) == 0
    assert homogeneous_order(log(1/y) + log(x**2), x, y) == None
    assert homogeneous_order(log(1/y) + log(x), x, y) == 0
    assert homogeneous_order(log(x/y), x, y) == 0
    assert homogeneous_order(2*log(1/y) + 2*log(x), x, y) == 0
    a = Symbol('a')
    assert homogeneous_order(a*log(1/y) + a*log(x), x, y) == 0
    assert homogeneous_order(f(x).diff(x), x, y) == None
    assert homogeneous_order(-f(x).diff(x) + x, x, y) == None
    assert homogeneous_order(O(x), x, y) == None
    assert homogeneous_order(x + O(x**2), x, y) == None
    assert homogeneous_order(x**pi, x) == pi
    assert homogeneous_order(x**x, x) == None
    raises(ValueError, "homogeneous_order(x*y)")


def test_1st_homogeneous_coeff_ode1():
    # Type: First order homogeneous, y'=f(y/x)
    eq1 = f(x)/x*cos(f(x)/x) - (x/f(x)*sin(f(x)/x) + cos(f(x)/x))*f(x).diff(x)
    eq2 = x*f(x).diff(x) - f(x) - x*sin(f(x)/x)
    eq3 = f(x) + (x*log(f(x)/x) - 2*x)*diff(f(x),x)
    eq4 = 2*f(x)*exp(x/f(x)) + f(x)*f(x).diff(x) - 2*x*exp(x/f(x))*f(x).diff(x)
    eq5 = 2*x**2*f(x) + f(x)**3 + (x*f(x)**2 - 2*x**3)*f(x).diff(x)
    eq6 = x*exp(f(x)/x) - f(x)*sin(f(x)/x) + x*sin(f(x)/x)*f(x).diff(x)
    eq7 = (x + sqrt(f(x)**2 - x*f(x)))*f(x).diff(x) - f(x)
    eq8 = x+f(x)-(x-f(x))*f(x).diff(x)
    sol1 = Eq(f(x)*sin(f(x)/x), C1)
    sol2 = Eq(x*sqrt(1 + cos(f(x)/x))/sqrt(-1 + cos(f(x)/x)), C1)
    sol3 = Eq(f(x), x*exp(1 - LambertW(C1*x)))
    sol4 = Eq(log(C1*f(x)) + 2*exp(x/f(x)), 0)
    #sol5 = Eq(log(C1*x*sqrt(1/x)*sqrt(f(x))) + x**2/(2*f(x)**2), 0)
    sol5 = Eq(log(C1*x*sqrt(f(x)/x)) + x**2/(2*f(x)**2), 0)
    sol6 = Eq(-exp(-f(x)/x)*sin(f(x)/x)/2 + log(C1*x) - cos(f(x)/x)*exp(-f(x)/x)/2, 0)
    sol7 = Eq(log(C1*f(x)) + 2*sqrt(1 - x/f(x)), 0)
    sol8 = Eq(-atan(f(x)/x) + log(C1*x*sqrt(1 + f(x)**2/x**2)), 0)
    assert dsolve(eq1, f(x), hint='1st_homogeneous_coeff_subs_dep_div_indep') == sol1
    # indep_div_dep actually has a simpler solution for eq2, but it runs too slow
    assert dsolve(eq2, f(x), hint='1st_homogeneous_coeff_subs_dep_div_indep') == sol2
    assert dsolve(eq3, f(x), hint='1st_homogeneous_coeff_best') == sol3
    assert dsolve(eq4, f(x), hint='1st_homogeneous_coeff_best') == sol4
    assert dsolve(eq5, f(x), hint='1st_homogeneous_coeff_best') == sol5
    assert dsolve(eq6, f(x), hint='1st_homogeneous_coeff_subs_dep_div_indep') == sol6
    assert dsolve(eq7, f(x), hint='1st_homogeneous_coeff_best') == sol7
    assert dsolve(eq8, f(x), hint='1st_homogeneous_coeff_best') == sol8

def test_1st_homogeneous_coeff_ode1_sol():
    skip("This test passes, but it takes too long")
    # These are the checkodesols from test_homogeneous_coeff_ode1.
    eq1 = f(x)/x*cos(f(x)/x) - (x/f(x)*sin(f(x)/x) + cos(f(x)/x))*f(x).diff(x)
    eq3 = f(x) + (x*log(f(x)/x) - 2*x)*diff(f(x),x)
    eq4 = 2*f(x)*exp(x/f(x)) + f(x)*f(x).diff(x) - 2*x*exp(x/f(x))*f(x).diff(x)
    eq5 = 2*x**2*f(x) + f(x)**3 + (x*f(x)**2 - 2*x**3)*f(x).diff(x)
    eq6 = x*exp(f(x)/x) - f(x)*sin(f(x)/x) + x*sin(f(x)/x)*f(x).diff(x)
    eq8 = x+f(x)-(x-f(x))*f(x).diff(x)
    sol1 = Eq(f(x)*sin(f(x)/x), C1)
    sol3 = Eq(-f(x)/(1+log(x/f(x))),C1)
    sol4 = Eq(log(C1*f(x)) + 2*exp(x/f(x)), 0)
    sol5 = Eq(log(C1*x*sqrt(1/x)*sqrt(f(x))) + x**2/(2*f(x)**2), 0)
    sol6 = Eq(-exp(-f(x)/x)*sin(f(x)/x)/2 + log(C1*x) - cos(f(x)/x)*exp(-f(x)/x)/2, 0)
    sol8 = Eq(-atan(f(x)/x) + log(C1*x*sqrt(1 + f(x)**2/x**2)), 0)
    assert checkodesol(eq1, f(x), sol1, order=1, solve_for_func=False)[0]
    assert checkodesol(eq3, f(x), sol3, order=1, solve_for_func=False)[0]
    assert checkodesol(eq4, f(x), sol4, order=1, solve_for_func=False)[0]
    assert checkodesol(eq5, f(x), sol5, order=1, solve_for_func=False)[0]
    assert checkodesol(eq6, f(x), sol6, order=1, solve_for_func=False)[0]
    assert checkodesol(eq8, f(x), sol8, order=1, solve_for_func=False)[0]

@XFAIL
def test_1st_homogeneous_coeff_ode1_sol_fail():
    #skip("Takes too long.")
    _u2 = Dummy('u2')
    __a = Dummy('a')
    eq2 = x*f(x).diff(x) - f(x) - x*sin(f(x)/x)
    eq7 = (x + sqrt(f(x)**2 - x*f(x)))*f(x).diff(x) - f(x)
    # test_1st_homogeneous_coeff_ode3
    eq9 = f(x)**2 + (x*sqrt(f(x)**2 - x**2) - x*f(x))*f(x).diff(x)
    sol2 = Eq(x/tan(f(x)/(2*x)), C1)
    sol7 = Eq(log(C1*f(x)) + 2*sqrt(1 - x/f(x)), 0)
    sol9 = Eq(-Integral(-1/(-(1 - (1 - _u2**2)**(1/2))*_u2 + _u2), (_u2, __a, \
    x/f(x))) + log(C1*f(x)), 0)
    assert checkodesol(eq2, f(x), sol2, order=1, solve_for_func=False)[0]
    assert checkodesol(eq7, f(x), sol7, order=1, solve_for_func=False)[0]
    assert checkodesol(eq9, f(x), sol9, order=1, solve_for_func=False)[0]


def test_1st_homogeneous_coeff_ode2():
    eq1 = f(x).diff(x) - f(x)/x+1/sin(f(x)/x)
    eq2 = x**2 + f(x)**2 - 2*x*f(x)*f(x).diff(x)
    eq3 = x*exp(f(x)/x) + f(x) - x*f(x).diff(x)
    sol1 = Eq(f(x), x*acos(log(C1*x)))
    sol2 = set([Eq(f(x), -sqrt(C1*x + x**2)), Eq(f(x), sqrt(C1*x + x**2))])
    sol3 = Eq(f(x), log((-1/log(C1*x))**x))
    # specific hints are applied for speed reasons
    assert dsolve(eq1, f(x), hint='1st_homogeneous_coeff_subs_dep_div_indep') == sol1
    assert set(dsolve(eq2, f(x), hint='1st_homogeneous_coeff_best')) == sol2
    assert dsolve(eq3, f(x), hint='1st_homogeneous_coeff_subs_dep_div_indep') == sol3
    assert checkodesol(eq1, f(x), sol1, order=1, solve_for_func=False)[0]
    assert all(i[0] for i in checkodesol(eq2, f(x), sol2, order=1, solve_for_func=False))
    # the solution doesn't check...perhaps there is something wrong with the routine or the solver?
    # assert checkodesol(eq3, f(x), sol3, order=1, solve_for_func=False)[0]

@XFAIL
def test_1st_homogeneous_coeff_ode2_eq3sol():
    # simplify() will need to get way better before it can do this one
    eq3 = x*exp(f(x)/x) + f(x) - x*f(x).diff(x)
    sol3 = Eq(f(x), log(log(C1/x)**(-x)))
    assert checkodesol(eq3, f(x), sol3, order=1, solve_for_func=False)[0]

def test_1st_homogeneous_coeff_ode3():
    # This can be solved explicitly, but the the integration engine cannot handle
    # it (see issue 1452).  The explicit solution is included in an XFAIL test
    # below. checkodesol fails for this equation, so its test is in
    # test_homogeneous_order_ode1_sol above. It has to compare string
    # expressions because u2 is a dummy variable.
    eq = f(x)**2+(x*sqrt(f(x)**2-x**2)-x*f(x))*f(x).diff(x)
    solstr = "log(C1*f(x)) - Integral(-1/(_u2*(-_u2**2 + 1)**(1/2)), (_u2, x/f(x))) == 0"
    assert str(dsolve(eq, f(x), hint='1st_homogeneous_coeff_subs_indep_div_dep')) == solstr

def test_1st_homogeneous_coeff_ode4_explicit():
    x = Symbol('x', positive=True)
    eq = f(x)**2+(x*sqrt(f(x)**2-x**2)-x*f(x))*f(x).diff(x)
    sol = dsolve(eq, f(x))
    assert checkodesol(eq, f(x), sol)[0]

def test_1st_homogeneous_coeff_corner_case():
    eq1 = f(x).diff(x) - f(x)/x
    eq2 = x*f(x).diff(x) - f(x)
    assert "1st_homogeneous_coeff_subs_dep_div_indep" not in classify_ode(eq1, f(x))
    assert "1st_homogeneous_coeff_subs_indep_div_dep" not in classify_ode(eq1, f(x))
    assert "1st_homogeneous_coeff_subs_dep_div_indep" not in classify_ode(eq2, f(x))
    assert "1st_homogeneous_coeff_subs_indep_div_dep" not in classify_ode(eq2, f(x))

def test_nth_linear_constant_coeff_homogeneous():
    # From Exercise 20, in Ordinary Differential Equations, Tenenbaum and Pollard
    # pg. 220
    a = Symbol('a', positive=True)
    k = Symbol('k', real=True)
    eq1 = f(x).diff(x, 2) + 2*f(x).diff(x)
    eq2 = f(x).diff(x, 2) - 3*f(x).diff(x) + 2*f(x)
    eq3 = f(x).diff(x, 2) - f(x)
    eq4 = f(x).diff(x, 3) + f(x).diff(x, 2) - 6*f(x).diff(x)
    eq5 = 6*f(x).diff(x, 2) - 11*f(x).diff(x) + 4*f(x)
    eq6 = Eq(f(x).diff(x, 2) + 2*f(x).diff(x) - f(x), 0)
    eq7 = diff(f(x), x, 3) + diff(f(x), x, 2) - 10*diff(f(x), x) - 6*f(x)
    eq8 = f(x).diff(x, 4) - f(x).diff(x, 3) - 4*f(x).diff(x, 2) + 4*f(x).diff(x)
    eq9 = f(x).diff(x, 4) + 4*f(x).diff(x, 3) + f(x).diff(x, 2) - \
        4*f(x).diff(x) - 2*f(x)
    eq10 = f(x).diff(x, 4) - a**2*f(x)
    eq11 = f(x).diff(x, 2) - 2*k*f(x).diff(x) - 2*f(x)
    eq12 = f(x).diff(x, 2) + 4*k*f(x).diff(x) - 12*k**2*f(x)
    eq13 = f(x).diff(x, 4)
    eq14 = f(x).diff(x, 2) + 4*f(x).diff(x) + 4*f(x)
    eq15 = 3*f(x).diff(x, 3) + 5*f(x).diff(x, 2) + f(x).diff(x) - f(x)
    eq16 = f(x).diff(x, 3) - 6*f(x).diff(x, 2) +12*f(x).diff(x) - 8*f(x)
    eq17 = f(x).diff(x, 2) - 2*a*f(x).diff(x) + a**2*f(x)
    eq18 = f(x).diff(x, 4) + 3*f(x).diff(x, 3)
    eq19 = f(x).diff(x, 4) - 2*f(x).diff(x, 2)
    eq20 = f(x).diff(x, 4) + 2*f(x).diff(x, 3) - 11*f(x).diff(x, 2) - \
        12*f(x).diff(x) + 36*f(x)
    eq21 = 36*f(x).diff(x, 4) - 37*f(x).diff(x, 2) + 4*f(x).diff(x) + 5*f(x)
    eq22 = f(x).diff(x, 4) - 8*f(x).diff(x, 2) + 16*f(x)
    eq23 = f(x).diff(x, 2) - 2*f(x).diff(x) + 5*f(x)
    eq24 = f(x).diff(x, 2) - f(x).diff(x) + f(x)
    eq25 = f(x).diff(x, 4) + 5*f(x).diff(x, 2) + 6*f(x)
    eq26 = f(x).diff(x, 2) - 4*f(x).diff(x) + 20*f(x)
    eq27 = f(x).diff(x, 4) + 4*f(x).diff(x, 2) + 4*f(x)
    eq28 = f(x).diff(x, 3) + 8*f(x)
    eq29 = f(x).diff(x, 4) + 4*f(x).diff(x, 2)
    eq30 = f(x).diff(x, 5) + 2*f(x).diff(x, 3) + f(x).diff(x)
    sol1 = Eq(f(x), C1 + C2*exp(-2*x))
    sol2 = Eq(f(x), C1*exp(x) + C2*exp(2*x))
    sol3 = Eq(f(x), C1*exp(x) + C2*exp(-x))
    sol4 = Eq(f(x), C1 + C2*exp(-3*x) + C3*exp(2*x))
    sol5 = Eq(f(x), C1*exp(x/2) + C2*exp(4*x/3))
    sol6 = Eq(f(x), C1*exp(-x + x*sqrt(2)) + C2*exp(-x - x*sqrt(2)))
    sol7 = Eq(f(x), C1*exp(3*x) + C2*exp(-2*x + x*sqrt(2)) + C3*exp(-2*x - x*sqrt(2)))
    sol8 = Eq(f(x), C1 + C2*exp(x) + C3*exp(-2*x) + C4*exp(2*x))
    sol9 = Eq(f(x), C1*exp(x) + C2*exp(-x) + C3*exp(-2*x + x*sqrt(2)) + \
        C4*exp(-2*x - x*sqrt(2)))
    sol10 = Eq(f(x), C1*sin(x*sqrt(a)) + C2*cos(x*sqrt(a)) + C3*exp(x*sqrt(a)) + \
        C4*exp(-x*sqrt(a)))
    sol11 = Eq(f(x), C1*exp(k*x + x*sqrt(2 + k**2)) + C2*exp(k*x - x*sqrt(2 + k**2)))
    sol12 = Eq(f(x), C1*exp(-4*x*abs(k) - 2*k*x) + C2*exp(-2*k*x + 4*x*abs(k)))
    sol13 = Eq(f(x), C1 + C2*x + C3*x**2 + C4*x**3)
    sol14 = Eq(f(x), (C1 + C2*x)*exp(-2*x))
    sol15 = Eq(f(x), (C1 + C2*x)*exp(-x) + C3*exp(x/3))
    sol16 = Eq(f(x), (C1 + C2*x + C3*x**2)*exp(2*x))
    sol17 = Eq(f(x), (C1 + C2*x)*exp(a*x))
    sol18 = Eq(f(x), C1 + C2*x + C3*x**2 + C4*exp(-3*x))
    sol19 = Eq(f(x), C1 + C2*x + C3*exp(x*sqrt(2)) + C4*exp(-x*sqrt(2)))
    sol20 = Eq(f(x), (C1 + C2*x)*exp(-3*x) + (C3 + C4*x)*exp(2*x))
    sol21 = Eq(f(x), C1*exp(x/2) + C2*exp(-x) + C3*exp(-x/3) + C4*exp(5*x/6))
    sol22 = Eq(f(x), (C1 + C2*x)*exp(-2*x) + (C3 + C4*x)*exp(2*x))
    sol23 = Eq(f(x), (C1*sin(2*x) + C2*cos(2*x))*exp(x))
    sol24 = Eq(f(x), (C1*sin(x*sqrt(3)/2) + C2*cos(x*sqrt(3)/2))*exp(x/2))
    sol25 = Eq(f(x), C1*cos(x*sqrt(3)) + C2*sin(x*sqrt(3)) + C3*sin(x*sqrt(2)) + \
    C4*cos(x*sqrt(2)))
    sol26 = Eq(f(x), (C1*sin(4*x) + C2*cos(4*x))*exp(2*x))
    sol27 = Eq(f(x), (C1 + C2*x)*sin(x*sqrt(2)) + (C3 + C4*x)*cos(x*sqrt(2)))
    sol28 = Eq(f(x), (C1*sin(x*sqrt(3)) + C2*cos(x*sqrt(3)))*exp(x) + C3*exp(-2*x))
    sol29 = Eq(f(x), C1 + C2*sin(2*x) + C3*cos(2*x) + C4*x)
    sol30 = Eq(f(x), C1 + (C2 + C3*x)*sin(x) + (C4 + C5*x)*cos(x))
    sol1s = constant_renumber(sol1, 'C', 1, 2)
    sol2s = constant_renumber(sol2, 'C', 1, 2)
    sol3s = constant_renumber(sol3, 'C', 1, 2)
    sol4s = constant_renumber(sol4, 'C', 1, 3)
    sol5s = constant_renumber(sol5, 'C', 1, 2)
    sol6s = constant_renumber(sol6, 'C', 1, 2)
    sol7s = constant_renumber(sol7, 'C', 1, 3)
    sol8s = constant_renumber(sol8, 'C', 1, 4)
    sol9s = constant_renumber(sol9, 'C', 1, 4)
    sol10s = constant_renumber(sol10, 'C', 1, 4)
    sol11s = constant_renumber(sol11, 'C', 1, 2)
    sol12s = constant_renumber(sol12, 'C', 1, 2)
    sol13s = constant_renumber(sol13, 'C', 1, 4)
    sol14s = constant_renumber(sol14, 'C', 1, 2)
    sol15s = constant_renumber(sol15, 'C', 1, 3)
    sol16s = constant_renumber(sol16, 'C', 1, 3)
    sol17s = constant_renumber(sol17, 'C', 1, 2)
    sol18s = constant_renumber(sol18, 'C', 1, 4)
    sol19s = constant_renumber(sol19, 'C', 1, 4)
    sol20s = constant_renumber(sol20, 'C', 1, 4)
    sol21s = constant_renumber(sol21, 'C', 1, 4)
    sol22s = constant_renumber(sol22, 'C', 1, 4)
    sol23s = constant_renumber(sol23, 'C', 1, 2)
    sol24s = constant_renumber(sol24, 'C', 1, 2)
    sol25s = constant_renumber(sol25, 'C', 1, 4)
    sol26s = constant_renumber(sol26, 'C', 1, 2)
    sol27s = constant_renumber(sol27, 'C', 1, 4)
    sol28s = constant_renumber(sol28, 'C', 1, 3)
    sol29s = constant_renumber(sol29, 'C', 1, 4)
    sol30s = constant_renumber(sol30, 'C', 1, 5)
    assert dsolve(eq1, f(x)) in (sol1, sol1s)
    assert dsolve(eq2, f(x)) in (sol2, sol2s)
    assert dsolve(eq3, f(x)) in (sol3, sol3s)
    assert dsolve(eq4, f(x)) in (sol4, sol4s)
    assert dsolve(eq5, f(x)) in (sol5, sol5s)
    assert dsolve(eq6, f(x)) in (sol6, sol6s)
    assert dsolve(eq7, f(x)) in (sol7, sol7s)
    assert dsolve(eq8, f(x)) in (sol8, sol8s)
    assert dsolve(eq9, f(x)) in (sol9, sol9s)
    assert dsolve(eq10, f(x)) in (sol10, sol10s)
    assert dsolve(eq11, f(x)) in (sol11, sol11s)
    assert dsolve(eq12, f(x)) in (sol12, sol12s)
    assert dsolve(eq13, f(x)) in (sol13, sol13s)
    assert dsolve(eq14, f(x)) in (sol14, sol14s)
    assert dsolve(eq15, f(x)) in (sol15, sol15s)
    assert dsolve(eq16, f(x)) in (sol16, sol16s)
    assert dsolve(eq17, f(x)) in (sol17, sol17s)
    assert dsolve(eq18, f(x)) in (sol18, sol18s)
    assert dsolve(eq19, f(x)) in (sol19, sol19s)
    assert dsolve(eq20, f(x)) in (sol20, sol20s)
    assert dsolve(eq21, f(x)) in (sol21, sol21s)
    assert dsolve(eq22, f(x)) in (sol22, sol22s)
    assert dsolve(eq23, f(x)) in (sol23, sol23s)
    assert dsolve(eq24, f(x)) in (sol24, sol24s)
    assert dsolve(eq25, f(x)) in (sol25, sol25s)
    assert dsolve(eq26, f(x)) in (sol26, sol26s)
    assert dsolve(eq27, f(x)) in (sol27, sol27s)
    assert dsolve(eq28, f(x)) in (sol28, sol28s)
    assert dsolve(eq29, f(x)) in (sol29, sol29s)
    assert dsolve(eq30, f(x)) in (sol30, sol30s)
    assert checkodesol(eq1, f(x), sol1, order=2, solve_for_func=False)[0]
    assert checkodesol(eq2, f(x), sol2, order=2, solve_for_func=False)[0]
    assert checkodesol(eq3, f(x), sol3, order=2, solve_for_func=False)[0]
    assert checkodesol(eq4, f(x), sol4, order=3, solve_for_func=False)[0]
    assert checkodesol(eq5, f(x), sol5, order=2, solve_for_func=False)[0]
    assert checkodesol(eq6, f(x), sol6, order=2, solve_for_func=False)[0]
    assert checkodesol(eq7, f(x), sol7, order=3, solve_for_func=False)[0]
    assert checkodesol(eq8, f(x), sol8, order=4, solve_for_func=False)[0]
    assert checkodesol(eq9, f(x), sol9, order=4, solve_for_func=False)[0]
    assert checkodesol(eq10, f(x), sol10, order=4, solve_for_func=False)[0]
    assert checkodesol(eq11, f(x), sol11, order=2, solve_for_func=False)[0]
    assert checkodesol(eq12, f(x), sol12, order=2, solve_for_func=False)[0]
    assert checkodesol(eq13, f(x), sol13, order=4, solve_for_func=False)[0]
    assert checkodesol(eq14, f(x), sol14, order=2, solve_for_func=False)[0]
    assert checkodesol(eq15, f(x), sol15, order=3, solve_for_func=False)[0]
    assert checkodesol(eq16, f(x), sol16, order=3, solve_for_func=False)[0]
    assert checkodesol(eq17, f(x), sol17, order=2, solve_for_func=False)[0]
    assert checkodesol(eq18, f(x), sol18, order=4, solve_for_func=False)[0]
    assert checkodesol(eq19, f(x), sol19, order=4, solve_for_func=False)[0]
    assert checkodesol(eq20, f(x), sol20, order=4, solve_for_func=False)[0]
    assert checkodesol(eq21, f(x), sol21, order=4, solve_for_func=False)[0]
    assert checkodesol(eq22, f(x), sol22, order=4, solve_for_func=False)[0]
    assert checkodesol(eq23, f(x), sol23, order=2, solve_for_func=False)[0]
    assert checkodesol(eq24, f(x), sol24, order=2, solve_for_func=False)[0]
    assert checkodesol(eq25, f(x), sol25, order=4, solve_for_func=False)[0]
    assert checkodesol(eq26, f(x), sol26, order=2, solve_for_func=False)[0]
    assert checkodesol(eq27, f(x), sol27, order=4, solve_for_func=False)[0]
    assert checkodesol(eq28, f(x), sol28, order=3, solve_for_func=False)[0]
    assert checkodesol(eq29, f(x), sol29, order=4, solve_for_func=False)[0]
    assert checkodesol(eq30, f(x), sol30, order=5, solve_for_func=False)[0]

def test_nth_linear_constant_coeff_homogeneous_RootOf():
    eq = f(x).diff(x, 5) + 11*f(x).diff(x) - 2*f(x)
    sol = Eq(f(x),
<<<<<<< HEAD
        C1*exp(x*RootOf(pure**5 + 11*pure - 2, 0)) + \
        C2*exp(x*RootOf(pure**5 + 11*pure - 2, 1)) + \
        C3*exp(x*RootOf(pure**5 + 11*pure - 2, 2)) + \
        C4*exp(x*RootOf(pure**5 + 11*pure - 2, 3)) + \
        C5*exp(x*RootOf(pure**5 + 11*pure - 2, 4)))
=======
        C1*exp(x*RootOf(x**5 + 11*x - 2, 0)) + \
        C2*exp(x*RootOf(x**5 + 11*x - 2, 1)) + \
        C3*exp(x*RootOf(x**5 + 11*x - 2, 2)) + \
        C4*exp(x*RootOf(x**5 + 11*x - 2, 3)) + \
        C5*exp(x*RootOf(x**5 + 11*x - 2, 4)))
>>>>>>> c9470ac4
    assert dsolve(eq, f(x)) == sol

@XFAIL
def test_nth_linear_constant_coeff_homogeneous_RootOf_sol():
    eq = f(x).diff(x, 5) + 11*f(x).diff(x) - 2*f(x)
    sol = Eq(f(x),
<<<<<<< HEAD
        C1*exp(x*RootOf(pure**5 + 11*pure - 2, 0)) + \
        C2*exp(x*RootOf(pure**5 + 11*pure - 2, 1)) + \
        C3*exp(x*RootOf(pure**5 + 11*pure - 2, 2)) + \
        C4*exp(x*RootOf(pure**5 + 11*pure - 2, 3)) + \
        C5*exp(x*RootOf(pure**5 + 11*pure - 2, 4)))
=======
        C1*exp(x*RootOf(x**5 + 11*x - 2, 0)) + \
        C2*exp(x*RootOf(x**5 + 11*x - 2, 1)) + \
        C3*exp(x*RootOf(x**5 + 11*x - 2, 2)) + \
        C4*exp(x*RootOf(x**5 + 11*x - 2, 3)) + \
        C5*exp(x*RootOf(x**5 + 11*x - 2, 4)))
>>>>>>> c9470ac4
    assert checkodesol(eq, f(x), sol, order=5, solve_for_func=False)[0]

def test_undetermined_coefficients_match():
    assert _undetermined_coefficients_match(g(x), x) == {'test': False}
    assert _undetermined_coefficients_match(sin(2*x + sqrt(5)), x) == \
        {'test': True, 'trialset': set([cos(2*x + sqrt(5)), sin(2*x + sqrt(5))])}
    assert _undetermined_coefficients_match(sin(x)*cos(x), x) == {'test': False}
    assert _undetermined_coefficients_match(sin(x)*(x**2 + x + 1), x) == \
        {'test': True, 'trialset': set([cos(x), x*cos(x), x**2*sin(x), x**2*cos(x),
        x*sin(x), sin(x)])}
    assert _undetermined_coefficients_match(sin(x)*x**2 + sin(x)*x + sin(x), x) == \
        {'test': True, 'trialset': set([x*cos(x), x*sin(x), x**2*cos(x), x**2*sin(x),
        cos(x), sin(x)])}
    assert _undetermined_coefficients_match(exp(2*x)*sin(x)*(x**2 + x + 1), x) == \
        {'test': True, 'trialset': set([exp(2*x)*sin(x), x**2*exp(2*x)*sin(x),
        cos(x)*exp(2*x), x**2*cos(x)*exp(2*x), x*cos(x)*exp(2*x),
        x*exp(2*x)*sin(x)])}
    assert _undetermined_coefficients_match(1/sin(x), x) == {'test': False}
    assert _undetermined_coefficients_match(log(x), x) == {'test': False}
    assert _undetermined_coefficients_match(2**(x)*(x**2 + x + 1), x) == \
        {'test': True, 'trialset': set([2**x, x*2**x, x**2*2**x])}
    assert _undetermined_coefficients_match(x**y, x) == {'test': False}
    assert _undetermined_coefficients_match(exp(x)*exp(2*x + 1), x) == \
        {'test': True, 'trialset': set([exp(1 + 3*x)])}
    assert _undetermined_coefficients_match(sin(x)*(x**2 + x + 1), x) == \
        {'test': True, 'trialset': set([x*cos(x), x*sin(x), x**2*cos(x),
        x**2*sin(x), cos(x), sin(x)])}
    assert _undetermined_coefficients_match(sin(x)*(x + sin(x)), x) == {'test': False}
    assert _undetermined_coefficients_match(sin(x)*(x + sin(2*x)), x) == {'test': False}
    assert _undetermined_coefficients_match(sin(x)*tan(x), x) == {'test': False}
    assert _undetermined_coefficients_match(x**2*sin(x)*exp(x) + x*sin(x) + x, x) == \
        {'test': True, 'trialset': set([x**2*cos(x)*exp(x), x, cos(x), S(1),
        exp(x)*sin(x), sin(x), x*exp(x)*sin(x), x*cos(x), x*cos(x)*exp(x),
        x*sin(x), cos(x)*exp(x), x**2*exp(x)*sin(x)])}
    assert _undetermined_coefficients_match(4*x*sin(x - 2), x) == \
        {'test': True, 'trialset': set([x*cos(x - 2), x*sin(x - 2), cos(x - 2),
        sin(x - 2)])}
    assert _undetermined_coefficients_match(2**x*x, x) == \
        {'test': True, 'trialset': set([2**x, x*2**x])}
    assert _undetermined_coefficients_match(2**x*exp(2*x), x) == \
        {'test': True, 'trialset': set([2**x*exp(2*x)])}
    assert _undetermined_coefficients_match(exp(-x)/x, x) == \
        {'test': False}
    # Below are from Ordinary Differential Equations, Tenenbaum and Pollard, pg. 231
    assert _undetermined_coefficients_match(S(4), x) == \
        {'test': True, 'trialset': set([S(1)])}
    assert _undetermined_coefficients_match(12*exp(x), x) == \
        {'test': True, 'trialset': set([exp(x)])}
    assert _undetermined_coefficients_match(exp(I*x), x) == \
        {'test': True, 'trialset': set([exp(I*x)])}
    assert _undetermined_coefficients_match(sin(x), x) == \
        {'test': True, 'trialset': set([cos(x), sin(x)])}
    assert _undetermined_coefficients_match(cos(x), x) == \
        {'test': True, 'trialset': set([cos(x), sin(x)])}
    assert _undetermined_coefficients_match(8 + 6*exp(x) + 2*sin(x), x) == \
        {'test': True, 'trialset': set([S(1), cos(x), sin(x), exp(x)])}
    assert _undetermined_coefficients_match(x**2, x) == \
        {'test': True, 'trialset': set([S(1), x, x**2])}
    assert _undetermined_coefficients_match(9*x*exp(x) + exp(-x), x) == \
        {'test': True, 'trialset': set([x*exp(x), exp(x), exp(-x)])}
    assert _undetermined_coefficients_match(2*exp(2*x)*sin(x), x) == \
        {'test': True, 'trialset': set([exp(2*x)*sin(x), cos(x)*exp(2*x)])}
    assert _undetermined_coefficients_match(x - sin(x), x) == \
        {'test': True, 'trialset': set([S(1), x, cos(x), sin(x)])}
    assert _undetermined_coefficients_match(x**2 + 2*x, x) == \
        {'test': True, 'trialset': set([S(1), x, x**2])}
    assert _undetermined_coefficients_match(4*x*sin(x), x) == \
        {'test': True, 'trialset': set([x*cos(x), x*sin(x), cos(x), sin(x)])}
    assert _undetermined_coefficients_match(x*sin(2*x), x) == \
        {'test': True, 'trialset': set([x*cos(2*x), x*sin(2*x), cos(2*x), sin(2*x)])}
    assert _undetermined_coefficients_match(x**2*exp(-x), x) == \
        {'test': True, 'trialset': set([x*exp(-x), x**2*exp(-x), exp(-x)])}
    assert _undetermined_coefficients_match(2*exp(-x) - x**2*exp(-x), x) == \
        {'test': True, 'trialset': set([x*exp(-x), x**2*exp(-x), exp(-x)])}
    assert _undetermined_coefficients_match(exp(-2*x) + x**2, x) == \
        {'test': True, 'trialset': set([S(1), x, x**2, exp(-2*x)])}
    assert _undetermined_coefficients_match(x*exp(-x), x) == \
        {'test': True, 'trialset': set([x*exp(-x), exp(-x)])}
    assert _undetermined_coefficients_match(x + exp(2*x), x) == \
        {'test': True, 'trialset': set([S(1), x, exp(2*x)])}
    assert _undetermined_coefficients_match(sin(x) + exp(-x), x) == \
        {'test': True, 'trialset': set([cos(x), sin(x), exp(-x)])}
    assert _undetermined_coefficients_match(exp(x), x) == \
        {'test': True, 'trialset': set([exp(x)])}
    # converted from sin(x)**2
    assert _undetermined_coefficients_match(S(1)/2 - cos(2*x)/2, x) == \
    {'test': True, 'trialset': set([S(1), cos(2*x), sin(2*x)])}
    # converted from exp(2*x)*sin(x)**2
    assert _undetermined_coefficients_match(exp(2*x)*(S(1)/2 + cos(2*x)/2), x) == \
        {'test': True, 'trialset': set([exp(2*x)*sin(2*x), cos(2*x)*exp(2*x),
        exp(2*x)])}
    assert _undetermined_coefficients_match(2*x + sin(x) + cos(x), x) == \
        {'test': True, 'trialset': set([S(1), x, cos(x), sin(x)])}
    # converted from sin(2*x)*sin(x)
    assert _undetermined_coefficients_match(cos(x)/2 - cos(3*x)/2, x) == \
        {'test': True, 'trialset': set([cos(x), cos(3*x), sin(x), sin(3*x)])}
    assert _undetermined_coefficients_match(cos(x**2), x) == {'test': False}
    assert _undetermined_coefficients_match(2**(x**2), x) == {'test': False}

def test_nth_linear_constant_coeff_undetermined_coefficients():
    hint = 'nth_linear_constant_coeff_undetermined_coefficients'
    eq1 = 3*f(x).diff(x, 3) + 5*f(x).diff(x, 2) + f(x).diff(x) - f(x) - x*exp(-x) - x
    eq2 = 3*f(x).diff(x, 3) + 5*f(x).diff(x, 2) + f(x).diff(x) - f(x) - exp(-x) - x
    # 3-27 below are from Ordinary Differential Equations, Tenenbaum and Pollard, pg. 231
    eq3 = f(x).diff(x, 2) + 3*f(x).diff(x) + 2*f(x) - 4
    eq4 = f(x).diff(x, 2) + 3*f(x).diff(x) + 2*f(x) - 12*exp(x)
    eq5 = f(x).diff(x, 2) + 3*f(x).diff(x) + 2*f(x) - exp(I*x)
    eq6 = f(x).diff(x, 2) + 3*f(x).diff(x) + 2*f(x) - sin(x)
    eq7 = f(x).diff(x, 2) + 3*f(x).diff(x) + 2*f(x) - cos(x)
    eq8 = f(x).diff(x, 2) + 3*f(x).diff(x) + 2*f(x) - (8 + 6*exp(x) + 2*sin(x))
    eq9 = f(x).diff(x, 2) + f(x).diff(x) + f(x) - x**2
    eq10 = f(x).diff(x, 2) - 2*f(x).diff(x) - 8*f(x) - 9*x*exp(x) - 10*exp(-x)
    eq11 = f(x).diff(x, 2) - 3*f(x).diff(x) - 2*exp(2*x)*sin(x)
    eq12 = f(x).diff(x, 4) - 2*f(x).diff(x, 2) + f(x) - x + sin(x)
    eq13 = f(x).diff(x, 2) + f(x).diff(x) - x**2 - 2*x
    eq14 = f(x).diff(x, 2) + f(x).diff(x) - x - sin(2*x)
    eq15 = f(x).diff(x, 2) + f(x) - 4*x*sin(x)
    eq16 = f(x).diff(x, 2) + 4*f(x) - x*sin(2*x)
    eq17 = f(x).diff(x, 2) + 2*f(x).diff(x) + f(x) - x**2*exp(-x)
    eq18 = f(x).diff(x, 3) + 3*f(x).diff(x, 2) + 3*f(x).diff(x) + f(x) - 2*exp(-x) + \
        x**2*exp(-x)
    eq19 = f(x).diff(x, 2) + 3*f(x).diff(x) + 2*f(x) - exp(-2*x) - x**2
    eq20 = f(x).diff(x, 2) - 3*f(x).diff(x) + 2*f(x) - x*exp(-x)
    eq21 = f(x).diff(x, 2) + f(x).diff(x) - 6*f(x) - x - exp(2*x)
    eq22 = f(x).diff(x, 2) + f(x) - sin(x) - exp(-x)
    eq23 = f(x).diff(x, 3) - 3*f(x).diff(x, 2) + 3*f(x).diff(x) - f(x) - exp(x)
    # sin(x)**2
    eq24 = f(x).diff(x, 2) + f(x) - S(1)/2 - cos(2*x)/2
    # exp(2*x)*sin(x)**2
    eq25 = f(x).diff(x, 3) - f(x).diff(x) - exp(2*x)*(S(1)/2 - cos(2*x)/2)
    eq26 = f(x).diff(x, 5) + 2*f(x).diff(x, 3) + f(x).diff(x) - 2*x - sin(x) - cos(x)
    # sin(2*x)*sin(x), skip 3127 for now, match bug
    eq27 = f(x).diff(x, 2) + f(x) - cos(x)/2 + cos(3*x)/2
    eq28 = f(x).diff(x) - 1
    sol1 = Eq(f(x), -1 - x + (C1 + C2*x - 3*x**2/32 - x**3/24)*exp(-x) + C3*exp(x/3))
    sol2 = Eq(f(x), -1 - x + (C1 + C2*x - x**2/8)*exp(-x) + C3*exp(x/3))
    sol3 = Eq(f(x), 2 + C1*exp(-x) + C2*exp(-2*x))
    sol4 = Eq(f(x), 2*exp(x) + C1*exp(-x) + C2*exp(-2*x))
    sol5 = Eq(f(x), C1*exp(-x) + C2*exp(-2*x) + exp(I*x)/10 - 3*I*exp(I*x)/10)
    sol6 = Eq(f(x), -3*cos(x)/10 + sin(x)/10 + C1*exp(-x) + C2*exp(-2*x))
    sol7 = Eq(f(x), cos(x)/10 + 3*sin(x)/10 + C1*exp(-x) + C2*exp(-2*x))
    sol8 = Eq(f(x), 4 - 3*cos(x)/5 + sin(x)/5 + exp(x) + C1*exp(-x) + C2*exp(-2*x))
    sol9 = Eq(f(x), -2*x + x**2 + (C1*sin(x*sqrt(3)/2) + C2*cos(x*sqrt(3)/2))*exp(-x/2))
    sol10 = Eq(f(x), -x*exp(x) - 2*exp(-x) + C1*exp(-2*x) + C2*exp(4*x))
    sol11 = Eq(f(x), C1 + (-3*sin(x)/5 - cos(x)/5)*exp(2*x) + C2*exp(3*x))
    sol12 = Eq(f(x), x - sin(x)/4 + (C1 + C2*x)*exp(x) + (C3 + C4*x)*exp(-x))
    sol13 = Eq(f(x), C1 + x**3/3 + C2*exp(-x))
    sol14 = Eq(f(x), C1 - x - sin(2*x)/5 - cos(2*x)/10 + x**2/2 + C2*exp(-x))
    sol15 = Eq(f(x), (C1 + x)*sin(x) + (C2 - x**2)*cos(x))
    sol16 = Eq(f(x), (C1 + x/16)*sin(2*x) + (C2 - x**2/8)*cos(2*x))
    sol17 = Eq(f(x), (C1 + C2*x + x**4/12)*exp(-x))
    sol18 = Eq(f(x), (C1 + C2*x + C3*x**2 + x**3/3 - x**5/60)*exp(-x))
    sol19 = Eq(f(x), S(7)/4 - 3*x/2 + x**2/2 + C1*exp(-x) + (C2 - x)*exp(-2*x))
    sol20 = Eq(f(x), C1*exp(x) + (S(5)/36 + x/6)*exp(-x) + C2*exp(2*x))
    sol21 = Eq(f(x), -S(1)/36 - x/6 + C1*exp(-3*x) + (C2 + x/5)*exp(2*x))
    sol22 = Eq(f(x), C1*sin(x) + (C2 - x/2)*cos(x) + exp(-x)/2)
    sol23 = Eq(f(x), (C1 + C2*x + C3*x**2 + x**3/6)*exp(x))
    sol24 = Eq(f(x), S(1)/2 - cos(2*x)/6 + C1*sin(x) + C2*cos(x))
    sol25 = Eq(f(x), C1 + C2*exp(x) + C3*exp(-x) + (S(1)/12 - 7*sin(2*x)/520 + \
        9*cos(2*x)/520)*exp(2*x))
    sol26 = Eq(f(x), C1 + (C2 + C3*x - x**2/8)*sin(x) + (C4 + C5*x + x**2/8)*cos(x) + x**2)
    sol27 = Eq(f(x), cos(3*x)/16 + C1*cos(x) + (C2 + x/4)*sin(x))
    sol28 = Eq(f(x), C1 + x)
    sol1s = constant_renumber(sol1, 'C', 1, 3)
    sol2s = constant_renumber(sol2, 'C', 1, 3)
    sol3s = constant_renumber(sol3, 'C', 1, 2)
    sol4s = constant_renumber(sol4, 'C', 1, 2)
    sol5s = constant_renumber(sol5, 'C', 1, 2)
    sol6s = constant_renumber(sol6, 'C', 1, 2)
    sol7s = constant_renumber(sol7, 'C', 1, 2)
    sol8s = constant_renumber(sol8, 'C', 1, 2)
    sol9s = constant_renumber(sol9, 'C', 1, 2)
    sol10s = constant_renumber(sol10, 'C', 1, 2)
    sol11s = constant_renumber(sol11, 'C', 1, 2)
    sol12s = constant_renumber(sol12, 'C', 1, 2)
    sol13s = constant_renumber(sol13, 'C', 1, 4)
    sol14s = constant_renumber(sol14, 'C', 1, 2)
    sol15s = constant_renumber(sol15, 'C', 1, 2)
    sol16s = constant_renumber(sol16, 'C', 1, 2)
    sol17s = constant_renumber(sol17, 'C', 1, 2)
    sol18s = constant_renumber(sol18, 'C', 1, 3)
    sol19s = constant_renumber(sol19, 'C', 1, 2)
    sol20s = constant_renumber(sol20, 'C', 1, 2)
    sol21s = constant_renumber(sol21, 'C', 1, 2)
    sol22s = constant_renumber(sol22, 'C', 1, 2)
    sol23s = constant_renumber(sol23, 'C', 1, 3)
    sol24s = constant_renumber(sol24, 'C', 1, 2)
    sol25s = constant_renumber(sol25, 'C', 1, 3)
    sol26s = constant_renumber(sol26, 'C', 1, 5)
    sol27s = constant_renumber(sol27, 'C', 1, 2)
    assert dsolve(eq1, f(x), hint=hint) in (sol1, sol1s)
    assert dsolve(eq2, f(x), hint=hint) in (sol2, sol2s)
    assert dsolve(eq3, f(x), hint=hint) in (sol3, sol3s)
    assert dsolve(eq4, f(x), hint=hint) in (sol4, sol4s)
    assert dsolve(eq5, f(x), hint=hint) in (sol5, sol5s)
    assert dsolve(eq6, f(x), hint=hint) in (sol6, sol6s)
    assert dsolve(eq7, f(x), hint=hint) in (sol7, sol7s)
    assert dsolve(eq8, f(x), hint=hint) in (sol8, sol8s)
    assert dsolve(eq9, f(x), hint=hint) in (sol9, sol9s)
    assert dsolve(eq10, f(x), hint=hint) in (sol10, sol10s)
    assert dsolve(eq11, f(x), hint=hint) in (sol11, sol11s)
    assert dsolve(eq12, f(x), hint=hint) in (sol12, sol12s)
    assert dsolve(eq13, f(x), hint=hint) in (sol13, sol13s)
    assert dsolve(eq14, f(x), hint=hint) in (sol14, sol14s)
    assert dsolve(eq15, f(x), hint=hint) in (sol15, sol15s)
    assert dsolve(eq16, f(x), hint=hint) in (sol16, sol16s)
    assert dsolve(eq17, f(x), hint=hint) in (sol17, sol17s)
    assert dsolve(eq18, f(x), hint=hint) in (sol18, sol18s)
    assert dsolve(eq19, f(x), hint=hint) in (sol19, sol19s)
    assert dsolve(eq20, f(x), hint=hint) in (sol20, sol20s)
    assert dsolve(eq21, f(x), hint=hint) in (sol21, sol21s)
    assert dsolve(eq22, f(x), hint=hint) in (sol22, sol22s)
    assert dsolve(eq23, f(x), hint=hint) in (sol23, sol23s)
    assert dsolve(eq24, f(x), hint=hint) in (sol24, sol24s)
    assert dsolve(eq25, f(x), hint=hint) in (sol25, sol25s)
    assert dsolve(eq26, f(x), hint=hint) in (sol26, sol26s)
    assert dsolve(eq27, f(x), hint=hint) in (sol27, sol27s)
    assert dsolve(eq28, f(x), hint=hint) == sol28
    assert checkodesol(eq1, f(x), sol1, order=3, solve_for_func=False)[0]
    assert checkodesol(eq2, f(x), sol2, order=3, solve_for_func=False)[0]
    assert checkodesol(eq3, f(x), sol3, order=2, solve_for_func=False)[0]
    assert checkodesol(eq4, f(x), sol4, order=2, solve_for_func=False)[0]
    assert checkodesol(eq5, f(x), sol5, order=2, solve_for_func=False)[0]
    assert checkodesol(eq6, f(x), sol6, order=2, solve_for_func=False)[0]
    assert checkodesol(eq7, f(x), sol7, order=2, solve_for_func=False)[0]
    assert checkodesol(eq8, f(x), sol8, order=2, solve_for_func=False)[0]
    assert checkodesol(eq9, f(x), sol9, order=2, solve_for_func=False)[0]
    assert checkodesol(eq10, f(x), sol10, order=2, solve_for_func=False)[0]
    assert checkodesol(eq11, f(x), sol11, order=2, solve_for_func=False)[0]
    assert checkodesol(eq12, f(x), sol12, order=4, solve_for_func=False)[0]
    assert checkodesol(eq13, f(x), sol13, order=2, solve_for_func=False)[0]
    assert checkodesol(eq14, f(x), sol14, order=2, solve_for_func=False)[0]
    assert checkodesol(eq15, f(x), sol15, order=2, solve_for_func=False)[0]
    assert checkodesol(eq16, f(x), sol16, order=2, solve_for_func=False)[0]
    assert checkodesol(eq17, f(x), sol17, order=2, solve_for_func=False)[0]
    assert checkodesol(eq18, f(x), sol18, order=3, solve_for_func=False)[0]
    assert checkodesol(eq19, f(x), sol19, order=2, solve_for_func=False)[0]
    assert checkodesol(eq20, f(x), sol20, order=2, solve_for_func=False)[0]
    assert checkodesol(eq21, f(x), sol21, order=2, solve_for_func=False)[0]
    assert checkodesol(eq22, f(x), sol22, order=2, solve_for_func=False)[0]
    assert checkodesol(eq23, f(x), sol23, order=3, solve_for_func=False)[0]
    assert checkodesol(eq24, f(x), sol24, order=2, solve_for_func=False)[0]
    assert checkodesol(eq25, f(x), sol25, order=3, solve_for_func=False)[0]
    assert checkodesol(eq26, f(x), sol26, order=5, solve_for_func=False)[0]
    assert checkodesol(eq27, f(x), sol27, order=2, solve_for_func=False)[0]
    assert checkodesol(eq28, f(x), sol28, order=1, solve_for_func=False)[0]

@XFAIL
def test_nth_linear_constant_coeff_undetermined_coefficients_imaginary_exp():
    # Equivalent to eq26, in test_nth_linear_constant_coeff_undetermined_coefficients
    # above.  This fails because the algorithm for undetermined coefficients
    # doesn't know to multiply exp(I*x) by sufficient x because it is linearly
    # dependent on sin(x) and cos(x).
    eq26a = f(x).diff(x, 5) + 2*f(x).diff(x, 3) + f(x).diff(x) - 2*x - exp(I*x)
    sol26 = Eq(f(x), C1 + (C2 + C3*x - x**2/8)*sin(x) + (C4 + C5*x + x**2/8)*cos(x) + x**2)
    assert dsolve(eq26a, f(x), hint=hint) == sol26
    assert checkodesol(eq26a, f(x), sol26, order=5, solve_for_func=False)[0]

def test_nth_linear_constant_coeff_variation_of_parameters():
    hint = 'nth_linear_constant_coeff_variation_of_parameters'
    eq1 = 3*f(x).diff(x, 3) + 5*f(x).diff(x, 2) + f(x).diff(x) - f(x) - x*exp(-x) - x
    eq2 = 3*f(x).diff(x, 3) + 5*f(x).diff(x, 2) + f(x).diff(x) - f(x) - exp(-x) - x
    eq3 = f(x).diff(x) - 1
    eq4 = f(x).diff(x, 2) + 3*f(x).diff(x) + 2*f(x) - 4
    eq5 = f(x).diff(x, 2) + 3*f(x).diff(x) + 2*f(x) - 12*exp(x)
    eq6 = f(x).diff(x, 2) - 2*f(x).diff(x) - 8*f(x) - 9*x*exp(x) - 10*exp(-x)
    eq7 = f(x).diff(x, 2) + 2*f(x).diff(x) + f(x) - x**2*exp(-x)
    eq8 = f(x).diff(x, 2) - 3*f(x).diff(x) + 2*f(x) - x*exp(-x)
    eq9 = f(x).diff(x, 3) - 3*f(x).diff(x, 2) + 3*f(x).diff(x) - f(x) - exp(x)
    eq10 = f(x).diff(x, 2) + 2*f(x).diff(x) + f(x) - exp(-x)/x
    eq11 = f(x).diff(x, 2) + f(x) - 1/sin(x)*1/cos(x)
    eq12 = f(x).diff(x, 4)  - 1/x
    sol1 = Eq(f(x), -1 - x + (C1 + C2*x - 3*x**2/32 - x**3/24)*exp(-x) + C3*exp(x/3))
    sol2 = Eq(f(x), -1 - x + (C1 + C2*x - x**2/8)*exp(-x) + C3*exp(x/3))
    sol3 = Eq(f(x), C1 + x)
    sol4 = Eq(f(x), 2 + C1*exp(-x) + C2*exp(-2*x))
    sol5 = Eq(f(x), 2*exp(x) + C1*exp(-x) + C2*exp(-2*x))
    sol6 = Eq(f(x), -x*exp(x) - 2*exp(-x) + C1*exp(-2*x) + C2*exp(4*x))
    sol7 = Eq(f(x), (C1 + C2*x + x**4/12)*exp(-x))
    sol8 = Eq(f(x), C1*exp(x) + (S(5)/36 + x/6)*exp(-x) + C2*exp(2*x))
    sol9 = Eq(f(x), (C1 + C2*x + C3*x**2 + x**3/6)*exp(x))
    sol10 = Eq(f(x), (C1 + x*(C2 + log(x)))*exp(-x))
    sol11 = Eq(f(x), cos(x)*(C2 - Integral(1/cos(x), x)) + sin(x)*(C1 + \
        Integral(1/sin(x), x)))
    sol12 = Eq(f(x), C1 + C2*x + x**3*(C3 + log(x)/6) + C4*x**2)
    sol1s = constant_renumber(sol1, 'C', 1, 3)
    sol2s = constant_renumber(sol2, 'C', 1, 3)
    sol3s = constant_renumber(sol3, 'C', 1, 2)
    sol4s = constant_renumber(sol4, 'C', 1, 2)
    sol5s = constant_renumber(sol5, 'C', 1, 2)
    sol6s = constant_renumber(sol6, 'C', 1, 2)
    sol7s = constant_renumber(sol7, 'C', 1, 2)
    sol8s = constant_renumber(sol8, 'C', 1, 2)
    sol9s = constant_renumber(sol9, 'C', 1, 3)
    sol10s = constant_renumber(sol10, 'C', 1, 2)
    sol11s = constant_renumber(sol11, 'C', 1, 2)
    sol12s = constant_renumber(sol12, 'C', 1, 4)
    assert dsolve(eq1, f(x), hint=hint) in (sol1, sol1s)
    assert dsolve(eq2, f(x), hint=hint) in (sol2, sol2s)
    assert dsolve(eq3, f(x), hint=hint) in (sol3, sol3s)
    assert dsolve(eq4, f(x), hint=hint) in (sol4, sol4s)
    assert dsolve(eq5, f(x), hint=hint) in (sol5, sol5s)
    assert dsolve(eq6, f(x), hint=hint) in (sol6, sol6s)
    assert dsolve(eq7, f(x), hint=hint) in (sol7, sol7s)
    assert dsolve(eq8, f(x), hint=hint) in (sol8, sol8s)
    assert dsolve(eq9, f(x), hint=hint) in (sol9, sol9s)
    assert dsolve(eq10, f(x), hint=hint) in (sol10, sol10s)
    assert dsolve(eq11, f(x), hint=hint+'_Integral') in (sol11, sol11s)
    assert dsolve(eq12, f(x), hint=hint) in (sol12, sol12s)
    assert checkodesol(eq1, f(x), sol1, order=3, solve_for_func=False)[0]
    assert checkodesol(eq2, f(x), sol2, order=3, solve_for_func=False)[0]
    assert checkodesol(eq3, f(x), sol3, order=1, solve_for_func=False)[0]
    assert checkodesol(eq4, f(x), sol4, order=2, solve_for_func=False)[0]
    assert checkodesol(eq5, f(x), sol5, order=2, solve_for_func=False)[0]
    assert checkodesol(eq6, f(x), sol6, order=2, solve_for_func=False)[0]
    assert checkodesol(eq7, f(x), sol7, order=2, solve_for_func=False)[0]
    assert checkodesol(eq8, f(x), sol8, order=2, solve_for_func=False)[0]
    assert checkodesol(eq9, f(x), sol9, order=3, solve_for_func=False)[0]
    assert checkodesol(eq10, f(x), sol10, order=2, solve_for_func=False)[0]
    assert checkodesol(eq12, f(x), sol12, order=4, solve_for_func=False)[0]

def test_nth_linear_constant_coeff_variation_of_parameters_simplify_False():
    # solve_variation_of_parameters shouldn't attempt to simplify the
    # Wronskian if simplify=False.  If wronskian() ever gets good enough
    # to simplify the result itself, this test might fail.
    hint = 'nth_linear_constant_coeff_variation_of_parameters'
    assert dsolve(f(x).diff(x, 5) + 2*f(x).diff(x, 3) + f(x).diff(x) -
        2*x - exp(I*x), f(x), hint + "_Integral", simplify=False) != \
    dsolve(f(x).diff(x, 5) + 2*f(x).diff(x, 3) + f(x).diff(x) -
        2*x - exp(I*x), f(x), hint + "_Integral", simplify=True)

def test_Liouville_ODE():
    hint = 'Liouville'
    # The first part here used to be test_ODE_1() from test_solvers.py
    eq1 = diff(f(x),x)/x + diff(f(x),x,x)/2 - diff(f(x),x)**2/2
    eq1a = diff(x*exp(-f(x)), x, x)
    eq2 = (eq1*exp(-f(x))/exp(f(x))).expand() # see test_unexpanded_Liouville_ODE() below
    eq3 = diff(f(x), x, x) + 1/f(x)*(diff(f(x), x))**2 + 1/x*diff(f(x), x)
    eq4 = x*diff(f(x), x, x) + x/f(x)*diff(f(x), x)**2 + x*diff(f(x), x)
    eq5 = Eq((x*exp(f(x))).diff(x, x), 0)
    sol1 = Eq(C1 + C2/x - exp(-f(x)), 0)
    # If solve() is ever improved, this is a better solution
    sol1a = Eq(f(x), -log((C1*x+C2)/x))
    sol2 = Eq(C1 + C2/x - exp(-f(x)), 0) # This is equivalent to sol1
    sol3 = set([Eq(f(x), -sqrt(2)*sqrt(C1 + C2*log(x))), Eq(f(x), sqrt(2)*sqrt(C1 + C2*log(x)))])
    sol4 = set([Eq(f(x), -sqrt(2)*sqrt(C1 + C2*exp(-x))), Eq(f(x), sqrt(2)*sqrt(C1 + C2*exp(-x)))])
    sol5 = Eq(f(x), log(C1 + C2/x))
    sol1s = constant_renumber(sol1, 'C', 1, 2)
    sol2s = constant_renumber(sol2, 'C', 1, 2)
    sol3s = constant_renumber(sol3, 'C', 1, 2)
    sol4s = constant_renumber(sol4, 'C', 1, 2)
    sol5s = constant_renumber(sol5, 'C', 1, 2)
    assert dsolve(eq1, f(x), hint) in (sol1, sol1s)
    assert dsolve(eq1a, f(x), hint) in (sol1, sol1s)
    assert dsolve(eq2, f(x), hint) in (sol2, sol2s)
    assert set(dsolve(eq3, f(x), hint)) in (sol3, sol3s) # XXX: remove sqrt(2) factor
    assert set(dsolve(eq4, f(x), hint)) in (sol4, sol4s) # XXX: remove sqrt(2) factor
    assert dsolve(eq5, f(x), hint) in (sol5, sol5s)
    assert checkodesol(sol1, f(x), sol1a, order=2, solve_for_func=False)[0]
    assert checkodesol(eq1, f(x), sol1a, order=2, solve_for_func=False)[0]
    assert checkodesol(eq1a, f(x), sol1a, order=2, solve_for_func=False)[0]
    assert checkodesol(sol2, f(x), sol1a, order=2, solve_for_func=False)[0]
    assert checkodesol(eq2, f(x), sol1a, order=2, solve_for_func=False)[0]
    assert all(i[0] for i in checkodesol(eq3, f(x), sol3, order=2, solve_for_func=False))
    assert all(i[0] for i in checkodesol(eq4, f(x), sol4, order=2, solve_for_func=False))
    assert checkodesol(eq5, f(x), sol5, order=2, solve_for_func=False)[0]
    not_Liouville1 = classify_ode(diff(f(x),x)/x + f(x)*diff(f(x),x,x)/2 -
        diff(f(x),x)**2/2, f(x))
    not_Liouville2 = classify_ode(diff(f(x),x)/x + diff(f(x),x,x)/2 -
        x*diff(f(x),x)**2/2, f(x))
    assert hint not in not_Liouville1
    assert hint not in not_Liouville2
    assert hint+'_Integral' not in not_Liouville1
    assert hint+'_Integral' not in not_Liouville2


def test_unexpanded_Liouville_ODE():
    # This is the same as eq1 from test_Liouville_ODE() above.
    eq1 = diff(f(x),x)/x+diff(f(x),x,x)/2- diff(f(x),x)**2/2
    eq2 = eq1*exp(-f(x))/exp(f(x))
    sol2 = Eq(C1 + C2/x - exp(-f(x)), 0)
    sol2s = constant_renumber(sol2, 'C', 1, 2)
    assert dsolve(eq2, f(x)) in (sol2, sol2s)
    assert checkodesol(eq2, f(x), sol2, order=2, solve_for_func=False)[0]

def test_1686():
    from sympy.abc import A
    eq = x + A*(x + diff(f(x), x) + f(x)) + diff(f(x), x) + f(x) + 2
    assert classify_ode(eq, f(x)) == ('1st_linear', \
    'nth_linear_constant_coeff_undetermined_coefficients', \
    'nth_linear_constant_coeff_variation_of_parameters', '1st_linear_Integral', \
    'nth_linear_constant_coeff_variation_of_parameters_Integral')
    # 1765
    eq=(x**2 + f(x)**2)*f(x).diff(x) - 2*x*f(x)
    assert classify_ode(eq, f(x)) == (
        '1st_homogeneous_coeff_best',
        '1st_homogeneous_coeff_subs_indep_div_dep',
        '1st_homogeneous_coeff_subs_dep_div_indep',
        '1st_homogeneous_coeff_subs_indep_div_dep_Integral',
        '1st_homogeneous_coeff_subs_dep_div_indep_Integral')

def test_1726():
    raises(ValueError, "dsolve(f(x, y).diff(x) - y*f(x, y), f(x))")
    assert classify_ode(f(x, y).diff(x) - y*f(x, y), f(x), dict=True) == \
    {'default': None, 'order': 0}
    # See also issue 694, test Z13.
    raises(ValueError, "dsolve(f(x).diff(x), f(y))")
    assert classify_ode(f(x).diff(x), f(y), dict=True) == {'default': None, 'order': 0}

def test_constant_renumber_order_issue2209():
    from sympy.utilities.iterables import variations

    assert constant_renumber(C1*x + C2*y, "C", 1, 2) == \
           constant_renumber(C1*y + C2*x, "C", 1, 2) == \
           C1*x + C2*y
    e = C1*(C2 + x)*(C3 + y)
    for a, b, c in variations([C1, C2, C3], 3):
        assert constant_renumber(a*(b + x)*(c + y), "C", 1, 3) == e<|MERGE_RESOLUTION|>--- conflicted
+++ resolved
@@ -1,14 +1,7 @@
-<<<<<<< HEAD
-from sympy import Function, dsolve, Symbol, sin, cos, sinh, acos, tan, cosh, \
-        I, exp, log, simplify, normal, together, powsimp, \
-        fraction, radsimp, Eq, sqrt, pi, erf,  diff, Rational, asinh, trigsimp, \
-        S, RootOf, Poly, Integral, atan, Equality, solve, O, LambertW, pure
-=======
 from sympy import (Function, dsolve, Symbol, sin, cos, sinh, acos, tan, cosh,
     I, exp, log, simplify, together, powsimp, fraction, radsimp, Eq, sqrt, pi,
     erf,  diff, Rational, asinh, trigsimp, S, RootOf, Poly, Integral, atan,
     Equality, solve, O, LambertW, Dummy)
->>>>>>> c9470ac4
 from sympy.abc import x, y, z
 from sympy.core.compatibility import all
 from sympy.solvers.ode import ode_order, homogeneous_order, \
@@ -710,38 +703,22 @@
 def test_nth_linear_constant_coeff_homogeneous_RootOf():
     eq = f(x).diff(x, 5) + 11*f(x).diff(x) - 2*f(x)
     sol = Eq(f(x),
-<<<<<<< HEAD
-        C1*exp(x*RootOf(pure**5 + 11*pure - 2, 0)) + \
-        C2*exp(x*RootOf(pure**5 + 11*pure - 2, 1)) + \
-        C3*exp(x*RootOf(pure**5 + 11*pure - 2, 2)) + \
-        C4*exp(x*RootOf(pure**5 + 11*pure - 2, 3)) + \
-        C5*exp(x*RootOf(pure**5 + 11*pure - 2, 4)))
-=======
         C1*exp(x*RootOf(x**5 + 11*x - 2, 0)) + \
         C2*exp(x*RootOf(x**5 + 11*x - 2, 1)) + \
         C3*exp(x*RootOf(x**5 + 11*x - 2, 2)) + \
         C4*exp(x*RootOf(x**5 + 11*x - 2, 3)) + \
         C5*exp(x*RootOf(x**5 + 11*x - 2, 4)))
->>>>>>> c9470ac4
     assert dsolve(eq, f(x)) == sol
 
 @XFAIL
 def test_nth_linear_constant_coeff_homogeneous_RootOf_sol():
     eq = f(x).diff(x, 5) + 11*f(x).diff(x) - 2*f(x)
     sol = Eq(f(x),
-<<<<<<< HEAD
-        C1*exp(x*RootOf(pure**5 + 11*pure - 2, 0)) + \
-        C2*exp(x*RootOf(pure**5 + 11*pure - 2, 1)) + \
-        C3*exp(x*RootOf(pure**5 + 11*pure - 2, 2)) + \
-        C4*exp(x*RootOf(pure**5 + 11*pure - 2, 3)) + \
-        C5*exp(x*RootOf(pure**5 + 11*pure - 2, 4)))
-=======
         C1*exp(x*RootOf(x**5 + 11*x - 2, 0)) + \
         C2*exp(x*RootOf(x**5 + 11*x - 2, 1)) + \
         C3*exp(x*RootOf(x**5 + 11*x - 2, 2)) + \
         C4*exp(x*RootOf(x**5 + 11*x - 2, 3)) + \
         C5*exp(x*RootOf(x**5 + 11*x - 2, 4)))
->>>>>>> c9470ac4
     assert checkodesol(eq, f(x), sol, order=5, solve_for_func=False)[0]
 
 def test_undetermined_coefficients_match():
