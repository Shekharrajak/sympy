from sympy import (
    Abs, Dummy, Eq, Gt, Function, Mod,
    LambertW, Piecewise, Poly, Rational, S, Symbol, Matrix,
    asin, acos, acsc, asec, atan, atanh, cos, csc, erf, erfinv, erfc, erfcinv,
    exp, log, pi, sin, sinh, cosh, sec, sqrt, symbols,
    tan, tanh, atan2, arg,
    Lambda, imageset, cot, acot, I, EmptySet, Union, E, Interval, Intersection,
    oo)

from sympy.core.function import nfloat
from sympy.core.relational import Unequality as Ne
from sympy.functions.elementary.complexes import im, re
from sympy.functions.elementary.hyperbolic import HyperbolicFunction
from sympy.functions.elementary.trigonometric import TrigonometricFunction

from sympy.polys.rootoftools import CRootOf

from sympy.sets import (FiniteSet, ConditionSet, Complement, ImageSet)

from sympy.utilities.pytest import XFAIL, raises, skip, slow, SKIP
from sympy.utilities.randtest import verify_numerically as tn
from sympy.physics.units import cm


from sympy.solvers.solveset import (
    solveset_real, domain_check, solveset_complex, linear_eq_to_matrix,
    linsolve, _is_function_class_equation, invert_real, invert_complex,
    solveset)

a = Symbol('a', real=True)
b = Symbol('b', real=True)
c = Symbol('c', real=True)
x = Symbol('x', real=True)
y = Symbol('y', real=True)
z = Symbol('z', real=True)
q = Symbol('q', real=True)
m = Symbol('m', real=True)
n = Symbol('n', real=True)


def test_invert_real():
    x = Symbol('x', real=True)
    y = Symbol('y')
    n = Symbol('n')
    def ireal(x, s=S.Reals):
        return Intersection(s, x)

    minus_n = Intersection(Interval(-oo, 0), FiniteSet(-n))
    plus_n = Intersection(Interval(0, oo), FiniteSet(n))
    assert solveset(abs(x) - n, x, S.Reals) == Union(minus_n, plus_n)

    assert invert_real(exp(x), y, x) == (x, ireal(FiniteSet(log(y))))

    y = Symbol('y', positive=True)
    n = Symbol('n', real=True)
    assert invert_real(x + 3, y, x) == (x, FiniteSet(y - 3))
    assert invert_real(x*3, y, x) == (x, FiniteSet(y / 3))

    assert invert_real(exp(x), y, x) == (x, FiniteSet(log(y)))
    assert invert_real(exp(3*x), y, x) == (x, FiniteSet(log(y) / 3))
    assert invert_real(exp(x + 3), y, x) == (x, FiniteSet(log(y) - 3))

    assert invert_real(exp(x) + 3, y, x) == (x, ireal(FiniteSet(log(y - 3))))
    assert invert_real(exp(x)*3, y, x) == (x, FiniteSet(log(y / 3)))

    assert invert_real(log(x), y, x) == (x, FiniteSet(exp(y)))
    assert invert_real(log(3*x), y, x) == (x, FiniteSet(exp(y) / 3))
    assert invert_real(log(x + 3), y, x) == (x, FiniteSet(exp(y) - 3))

    minus_y = Intersection(Interval(-oo, 0), FiniteSet(-y))
    plus_y = Intersection(Interval(0, oo), FiniteSet(y))
    assert invert_real(Abs(x), y, x) == (x, Union(minus_y, plus_y))

    assert invert_real(2**x, y, x) == (x, FiniteSet(log(y)/log(2)))
    assert invert_real(2**exp(x), y, x) == (x, ireal(FiniteSet(log(log(y)/log(2)))))

    assert invert_real(x**2, y, x) == (x, FiniteSet(sqrt(y), -sqrt(y)))
    assert invert_real(x**Rational(1, 2), y, x) == (x, FiniteSet(y**2))

    raises(ValueError, lambda: invert_real(x, x, x))
    raises(ValueError, lambda: invert_real(x**pi, y, x))
    raises(ValueError, lambda: invert_real(S.One, y, x))

    assert invert_real(x**31 + x, y, x) == (x**31 + x, FiniteSet(y))

    y_1 = Intersection(Interval(-1, oo), FiniteSet(y - 1))
    y_2 = Intersection(Interval(-oo, -1), FiniteSet(-y - 1))
    assert invert_real(Abs(x**31 + x + 1), y, x) == (x**31 + x,
                                                     Union(y_1, y_2))

    assert invert_real(sin(x), y, x) == \
        (x, imageset(Lambda(n, n*pi + (-1)**n*asin(y)), S.Integers))

    assert invert_real(sin(exp(x)), y, x) == \
        (x, imageset(Lambda(n, log((-1)**n*asin(y) + n*pi)), S.Integers))

    assert invert_real(csc(x), y, x) == \
        (x, imageset(Lambda(n, n*pi + (-1)**n*acsc(y)), S.Integers))

    assert invert_real(csc(exp(x)), y, x) == \
        (x, imageset(Lambda(n, log((-1)**n*acsc(y) + n*pi)), S.Integers))

    assert invert_real(cos(x), y, x) == \
        (x, Union(imageset(Lambda(n, 2*n*pi + acos(y)), S.Integers), \
                imageset(Lambda(n, 2*n*pi - acos(y)), S.Integers)))

    assert invert_real(cos(exp(x)), y, x) == \
        (x, Union(imageset(Lambda(n, log(2*n*pi + Mod(acos(y), 2*pi))), S.Integers), \
                imageset(Lambda(n, log(2*n*pi + Mod(-acos(y), 2*pi))), S.Integers)))

    assert invert_real(sec(x), y, x) == \
        (x, Union(imageset(Lambda(n, 2*n*pi + asec(y)), S.Integers), \
                imageset(Lambda(n, 2*n*pi - asec(y)), S.Integers)))

    assert invert_real(sec(exp(x)), y, x) == \
        (x, Union(imageset(Lambda(n, log(2*n*pi + Mod(asec(y), 2*pi))), S.Integers), \
                imageset(Lambda(n, log(2*n*pi + Mod(-asec(y), 2*pi))), S.Integers)))

    assert invert_real(tan(x), y, x) == \
        (x, imageset(Lambda(n, n*pi + atan(y) % pi), S.Integers))

    assert invert_real(tan(exp(x)), y, x) == \
        (x, imageset(Lambda(n, log(n*pi + atan(y) % pi)), S.Integers))

    assert invert_real(cot(x), y, x) == \
        (x, imageset(Lambda(n, n*pi + acot(y) % pi), S.Integers))

    assert invert_real(cot(exp(x)), y, x) == \
        (x, imageset(Lambda(n, log(n*pi + acot(y) % pi)), S.Integers))

    assert invert_real(tan(tan(x)), y, x) == \
<<<<<<< HEAD
        (x, Union(ImageSet(Lambda(n, n*pi + atan(atan(y))), S.Integers),\
         ImageSet(Lambda(n, n*pi + atan(atan(y) + pi)), S.Integers)))
=======
        (tan(x), imageset(Lambda(n, n*pi + atan(y) % pi), S.Integers))
>>>>>>> cf9509a3

    x = Symbol('x', positive=True)
    assert invert_real(x**pi, y, x) == (x, FiniteSet(y**(1/pi)))

    # Test for ``set_h`` containing information about the domain

    n = Dummy('n')
    x = Symbol('x')

    h1 = Intersection(Interval(-oo, -3), FiniteSet(-a + b - 3),
                      imageset(Lambda(n, n - a - 3), Interval(0, oo)))

    h2 = Intersection(Interval(-3, oo), FiniteSet(a - b - 3),
                      imageset(Lambda(n, -n + a - 3), Interval(0, oo)))

    assert invert_real(Abs(Abs(x + 3) - a) - b, 0, x) == (x, Union(h1, h2))


def test_invert_complex():
    assert invert_complex(x + 3, y, x) == (x, FiniteSet(y - 3))
    assert invert_complex(x*3, y, x) == (x, FiniteSet(y / 3))

    assert invert_complex(exp(x), y, x) == \
        (x, imageset(Lambda(n, I*(2*pi*n + arg(y)) + log(Abs(y))), S.Integers))

    assert invert_complex(log(x), y, x) == (x, FiniteSet(exp(y)))

    raises(ValueError, lambda: invert_real(1, y, x))
    raises(ValueError, lambda: invert_complex(x, x, x))
    raises(ValueError, lambda: invert_complex(x, x, 1))


def test_domain_check():
    assert domain_check(1/(1 + (1/(x+1))**2), x, -1) is False
    assert domain_check(x**2, x, 0) is True
    assert domain_check(x, x, oo) is False
    assert domain_check(0, x, oo) is False


def test_is_function_class_equation():
    from sympy.abc import x, a
    assert _is_function_class_equation(TrigonometricFunction,
                                       tan(x), x) is True
    assert _is_function_class_equation(TrigonometricFunction,
                                       tan(x) - 1, x) is True
    assert _is_function_class_equation(TrigonometricFunction,
                                       tan(x) + sin(x), x) is True
    assert _is_function_class_equation(TrigonometricFunction,
                                       tan(x) + sin(x) - a, x) is True
    assert _is_function_class_equation(TrigonometricFunction,
                                       sin(x)*tan(x) + sin(x), x) is True
    assert _is_function_class_equation(TrigonometricFunction,
                                       sin(x)*tan(x + a) + sin(x), x) is True
    assert _is_function_class_equation(TrigonometricFunction,
                                       sin(x)*tan(x*a) + sin(x), x) is True
    assert _is_function_class_equation(TrigonometricFunction,
                                       a*tan(x) - 1, x) is True
    assert _is_function_class_equation(TrigonometricFunction,
                                       tan(x)**2 + sin(x) - 1, x) is True
    assert _is_function_class_equation(TrigonometricFunction,
                                       tan(x) + x, x) is False
    assert _is_function_class_equation(TrigonometricFunction,
                                       tan(x**2), x) is False
    assert _is_function_class_equation(TrigonometricFunction,
                                       tan(x**2) + sin(x), x) is False
    assert _is_function_class_equation(TrigonometricFunction,
                                       tan(x)**sin(x), x) is False
    assert _is_function_class_equation(TrigonometricFunction,
                                       tan(sin(x)) + sin(x), x) is False
    assert _is_function_class_equation(HyperbolicFunction,
                                       tanh(x), x) is True
    assert _is_function_class_equation(HyperbolicFunction,
                                       tanh(x) - 1, x) is True
    assert _is_function_class_equation(HyperbolicFunction,
                                       tanh(x) + sinh(x), x) is True
    assert _is_function_class_equation(HyperbolicFunction,
                                       tanh(x) + sinh(x) - a, x) is True
    assert _is_function_class_equation(HyperbolicFunction,
                                       sinh(x)*tanh(x) + sinh(x), x) is True
    assert _is_function_class_equation(HyperbolicFunction,
                                       sinh(x)*tanh(x + a) + sinh(x), x) is True
    assert _is_function_class_equation(HyperbolicFunction,
                                       sinh(x)*tanh(x*a) + sinh(x), x) is True
    assert _is_function_class_equation(HyperbolicFunction,
                                       a*tanh(x) - 1, x) is True
    assert _is_function_class_equation(HyperbolicFunction,
                                       tanh(x)**2 + sinh(x) - 1, x) is True
    assert _is_function_class_equation(HyperbolicFunction,
                                       tanh(x) + x, x) is False
    assert _is_function_class_equation(HyperbolicFunction,
                                       tanh(x**2), x) is False
    assert _is_function_class_equation(HyperbolicFunction,
                                       tanh(x**2) + sinh(x), x) is False
    assert _is_function_class_equation(HyperbolicFunction,
                                       tanh(x)**sinh(x), x) is False
    assert _is_function_class_equation(HyperbolicFunction,
                                       tanh(sinh(x)) + sinh(x), x) is False


def test_garbage_input():
    raises(ValueError, lambda: solveset_real(x, 1))
    raises(ValueError, lambda: solveset_real([x], x))
    raises(ValueError, lambda: solveset_real(x, pi))
    raises(ValueError, lambda: solveset_real(x, x**2))

    raises(ValueError, lambda: solveset_complex([x], x))
    raises(ValueError, lambda: solveset_complex(x, pi))


def test_solve_mul():
    assert solveset_real((a*x + b)*(exp(x) - 3), x) == \
        Union(FiniteSet(log(3)), Intersection(S.Reals, FiniteSet(-b/a)))
    assert solveset_real((2*x + 8)*(8 + exp(x)), x) == FiniteSet(S(-4))
    assert solveset_real(x/log(x), x) == EmptySet()


def test_solve_invert():
    assert solveset_real(exp(x) - 3, x) == FiniteSet(log(3))
    assert solveset_real(log(x) - 3, x) == FiniteSet(exp(3))

    assert solveset_real(3**(x + 2), x) == FiniteSet()
    assert solveset_real(3**(2 - x), x) == FiniteSet()

    assert solveset_real(y - b*exp(a/x), x) == Intersection(S.Reals, FiniteSet(a/log(y/b)))
    # issue 4504
    assert solveset_real(2**x - 10, x) == FiniteSet(log(10)/log(2))


def test_errorinverses():
    assert solveset_real(erf(x) - S.One/2, x) == \
        FiniteSet(erfinv(S.One/2))
    assert solveset_real(erfinv(x) - 2, x) == \
        FiniteSet(erf(2))
    assert solveset_real(erfc(x) - S.One, x) == \
        FiniteSet(erfcinv(S.One))
    assert solveset_real(erfcinv(x) - 2, x) == FiniteSet(erfc(2))


def test_solve_polynomial():
    assert solveset_real(3*x - 2, x) == FiniteSet(Rational(2, 3))

    assert solveset_real(x**2 - 1, x) == FiniteSet(-S(1), S(1))
    assert solveset_real(x - y**3, x) == FiniteSet(y ** 3)

    a11, a12, a21, a22, b1, b2 = symbols('a11, a12, a21, a22, b1, b2')

    assert solveset_real(x**3 - 15*x - 4, x) == FiniteSet(
        -2 + 3 ** Rational(1, 2),
        S(4),
        -2 - 3 ** Rational(1, 2))

    assert solveset_real(sqrt(x) - 1, x) == FiniteSet(1)
    assert solveset_real(sqrt(x) - 2, x) == FiniteSet(4)
    assert solveset_real(x**Rational(1, 4) - 2, x) == FiniteSet(16)
    assert solveset_real(x**Rational(1, 3) - 3, x) == FiniteSet(27)
    assert len(solveset_real(x**5 + x**3 + 1, x)) == 1
    assert len(solveset_real(-2*x**3 + 4*x**2 - 2*x + 6, x)) > 0


def test_return_root_of():
    f = x**5 - 15*x**3 - 5*x**2 + 10*x + 20
    s = list(solveset_complex(f, x))
    for root in s:
        assert root.func == CRootOf

    # if one uses solve to get the roots of a polynomial that has a CRootOf
    # solution, make sure that the use of nfloat during the solve process
    # doesn't fail. Note: if you want numerical solutions to a polynomial
    # it is *much* faster to use nroots to get them than to solve the
    # equation only to get CRootOf solutions which are then numerically
    # evaluated. So for eq = x**5 + 3*x + 7 do Poly(eq).nroots() rather
    # than [i.n() for i in solve(eq)] to get the numerical roots of eq.
    assert nfloat(list(solveset_complex(x**5 + 3*x**3 + 7, x))[0],
                  exponent=False) == CRootOf(x**5 + 3*x**3 + 7, 0).n()

    sol = list(solveset_complex(x**6 - 2*x + 2, x))
    assert all(isinstance(i, CRootOf) for i in sol) and len(sol) == 6

    f = x**5 - 15*x**3 - 5*x**2 + 10*x + 20
    s = list(solveset_complex(f, x))
    for root in s:
        assert root.func == CRootOf

    s = x**5 + 4*x**3 + 3*x**2 + S(7)/4
    assert solveset_complex(s, x) == \
        FiniteSet(*Poly(s*4, domain='ZZ').all_roots())

    # Refer issue #7876
    eq = x*(x - 1)**2*(x + 1)*(x**6 - x + 1)
    assert solveset_complex(eq, x) == \
        FiniteSet(-1, 0, 1, CRootOf(x**6 - x + 1, 0),
                       CRootOf(x**6 - x + 1, 1),
                       CRootOf(x**6 - x + 1, 2),
                       CRootOf(x**6 - x + 1, 3),
                       CRootOf(x**6 - x + 1, 4),
                       CRootOf(x**6 - x + 1, 5))


def test__has_rational_power():
    from sympy.solvers.solveset import _has_rational_power
    assert _has_rational_power(sqrt(2), x)[0] is False
    assert _has_rational_power(x*sqrt(2), x)[0] is False

    assert _has_rational_power(x**2*sqrt(x), x) == (True, 2)
    assert _has_rational_power(sqrt(2)*x**(S(1)/3), x) == (True, 3)
    assert _has_rational_power(sqrt(x)*x**(S(1)/3), x) == (True, 6)


def test_solveset_sqrt_1():
    assert solveset_real(sqrt(5*x + 6) - 2 - x, x) == \
        FiniteSet(-S(1), S(2))
    assert solveset_real(sqrt(x - 1) - x + 7, x) == FiniteSet(10)
    assert solveset_real(sqrt(x - 2) - 5, x) == FiniteSet(27)
    assert solveset_real(sqrt(x) - 2 - 5, x) == FiniteSet(49)
    assert solveset_real(sqrt(x**3), x) == FiniteSet(0)
    assert solveset_real(sqrt(x - 1), x) == FiniteSet(1)


def test_solveset_sqrt_2():
    # http://tutorial.math.lamar.edu/Classes/Alg/SolveRadicalEqns.aspx#Solve_Rad_Ex2_a
    assert solveset_real(sqrt(2*x - 1) - sqrt(x - 4) - 2, x) == \
        FiniteSet(S(5), S(13))
    assert solveset_real(sqrt(x + 7) + 2 - sqrt(3 - x), x) == \
        FiniteSet(-6)

    # http://www.purplemath.com/modules/solverad.htm
    assert solveset_real(sqrt(17*x - sqrt(x**2 - 5)) - 7, x) == \
        FiniteSet(3)

    eq = x + 1 - (x**4 + 4*x**3 - x)**Rational(1, 4)
    assert solveset_real(eq, x) == FiniteSet(-S(1)/2, -S(1)/3)

    eq = sqrt(2*x + 9) - sqrt(x + 1) - sqrt(x + 4)
    assert solveset_real(eq, x) == FiniteSet(0)

    eq = sqrt(x + 4) + sqrt(2*x - 1) - 3*sqrt(x - 1)
    assert solveset_real(eq, x) == FiniteSet(5)

    eq = sqrt(x)*sqrt(x - 7) - 12
    assert solveset_real(eq, x) == FiniteSet(16)

    eq = sqrt(x - 3) + sqrt(x) - 3
    assert solveset_real(eq, x) == FiniteSet(4)

    eq = sqrt(2*x**2 - 7) - (3 - x)
    assert solveset_real(eq, x) == FiniteSet(-S(8), S(2))

    # others
    eq = sqrt(9*x**2 + 4) - (3*x + 2)
    assert solveset_real(eq, x) == FiniteSet(0)

    assert solveset_real(sqrt(x - 3) - sqrt(x) - 3, x) == FiniteSet()

    eq = (2*x - 5)**Rational(1, 3) - 3
    assert solveset_real(eq, x) == FiniteSet(16)

    assert solveset_real(sqrt(x) + sqrt(sqrt(x)) - 4, x) == \
        FiniteSet((-S.Half + sqrt(17)/2)**4)

    eq = sqrt(x) - sqrt(x - 1) + sqrt(sqrt(x))
    assert solveset_real(eq, x) == FiniteSet()

    eq = (sqrt(x) + sqrt(x + 1) + sqrt(1 - x) - 6*sqrt(5)/5)
    ans = solveset_real(eq, x)
    ra = S('''-1484/375 - 4*(-1/2 + sqrt(3)*I/2)*(-12459439/52734375 +
    114*sqrt(12657)/78125)**(1/3) - 172564/(140625*(-1/2 +
    sqrt(3)*I/2)*(-12459439/52734375 + 114*sqrt(12657)/78125)**(1/3))''')
    rb = S(4)/5
    assert all(abs(eq.subs(x, i).n()) < 1e-10 for i in (ra, rb)) and \
        len(ans) == 2 and \
        set([i.n(chop=True) for i in ans]) == \
        set([i.n(chop=True) for i in (ra, rb)])

    assert solveset_real(sqrt(x) + x**Rational(1, 3) +
                                 x**Rational(1, 4), x) == FiniteSet(0)

    assert solveset_real(x/sqrt(x**2 + 1), x) == FiniteSet(0)

    eq = (x - y**3)/((y**2)*sqrt(1 - y**2))
    assert solveset_real(eq, x) == FiniteSet(y**3)

    # issue 4497
    assert solveset_real(1/(5 + x)**(S(1)/5) - 9, x) == \
        FiniteSet(-295244/S(59049))


@XFAIL
def test_solve_sqrt_fail():
    # this only works if we check real_root(eq.subs(x, S(1)/3))
    # but checksol doesn't work like that
    eq = (x**3 - 3*x**2)**Rational(1, 3) + 1 - x
    assert solveset_real(eq, x) == FiniteSet(S(1)/3)


@slow
def test_solve_sqrt_3():
    R = Symbol('R')
    eq = sqrt(2)*R*sqrt(1/(R + 1)) + (R + 1)*(sqrt(2)*sqrt(1/(R + 1)) - 1)
    sol = solveset_complex(eq, R)

    assert sol == FiniteSet(*[S(5)/3 + 4*sqrt(10)*cos(atan(3*sqrt(111)/251)/3)/3,
        -sqrt(10)*cos(atan(3*sqrt(111)/251)/3)/3 + 40*re(1/((-S(1)/2 -
        sqrt(3)*I/2)*(S(251)/27 + sqrt(111)*I/9)**(S(1)/3)))/9 +
        sqrt(30)*sin(atan(3*sqrt(111)/251)/3)/3 + S(5)/3 +
        I*(-sqrt(30)*cos(atan(3*sqrt(111)/251)/3)/3 -
        sqrt(10)*sin(atan(3*sqrt(111)/251)/3)/3 + 40*im(1/((-S(1)/2 -
        sqrt(3)*I/2)*(S(251)/27 + sqrt(111)*I/9)**(S(1)/3)))/9)])

    # the number of real roots will depend on the value of m: for m=1 there are 4
    # and for m=-1 there are none.
    eq = -sqrt((m - q)**2 + (-m/(2*q) + S(1)/2)**2) + sqrt((-m**2/2 - sqrt(
        4*m**4 - 4*m**2 + 8*m + 1)/4 - S(1)/4)**2 + (m**2/2 - m - sqrt(
            4*m**4 - 4*m**2 + 8*m + 1)/4 - S(1)/4)**2)
    unsolved_object = ConditionSet(q, Eq((-2*sqrt(4*q**2*(m - q)**2 +
        (-m + q)**2) + sqrt((-2*m**2 - sqrt(4*m**4 - 4*m**2 + 8*m + 1) -
        1)**2 + (2*m**2 - 4*m - sqrt(4*m**4 - 4*m**2 + 8*m + 1) - 1)**2
        )*Abs(q))/Abs(q), 0), S.Reals)
    assert solveset_real(eq, q) == unsolved_object


def test_solve_polynomial_symbolic_param():
    assert solveset_complex((x**2 - 1)**2 - a, x) == \
        FiniteSet(sqrt(1 + sqrt(a)), -sqrt(1 + sqrt(a)),
                  sqrt(1 - sqrt(a)), -sqrt(1 - sqrt(a)))

    # issue 4507
    assert solveset_complex(y - b/(1 + a*x), x) == \
        FiniteSet((b/y - 1)/a) - FiniteSet(-1/a)

    # issue 4508
    assert solveset_complex(y - b*x/(a + x), x) == \
        FiniteSet(-a*y/(y - b)) - FiniteSet(-a)


def test_solve_rational():
    assert solveset_real(1/x + 1, x) == FiniteSet(-S.One)
    assert solveset_real(1/exp(x) - 1, x) == FiniteSet(0)
    assert solveset_real(x*(1 - 5/x), x) == FiniteSet(5)
    assert solveset_real(2*x/(x + 2) - 1, x) == FiniteSet(2)
    assert solveset_real((x**2/(7 - x)).diff(x), x) == \
        FiniteSet(S(0), S(14))


def test_solveset_real_gen_is_pow():
    assert solveset_real(sqrt(1) + 1, x) == EmptySet()


def test_no_sol():
    assert solveset_real(4, x) == EmptySet()
    assert solveset_real(exp(x), x) == EmptySet()
    assert solveset_real(x**2 + 1, x) == EmptySet()
    assert solveset_real(-3*a/sqrt(x), x) == EmptySet()
    assert solveset_real(1/x, x) == EmptySet()
    assert solveset_real(-(1 + x)/(2 + x)**2 + 1/(2 + x), x) == \
        EmptySet()


def test_sol_zero_real():
    assert solveset_real(0, x) == S.Reals
    assert solveset(0, x, Interval(1, 2)) == Interval(1, 2)
    assert solveset_real(-x**2 - 2*x + (x + 1)**2 - 1, x) == S.Reals


def test_no_sol_rational_extragenous():
    assert solveset_real((x/(x + 1) + 3)**(-2), x) == EmptySet()
    assert solveset_real((x - 1)/(1 + 1/(x - 1)), x) == EmptySet()


def test_solve_polynomial_cv_1a():
    """
    Test for solving on equations that can be converted to
    a polynomial equation using the change of variable y -> x**Rational(p, q)
    """
    assert solveset_real(sqrt(x) - 1, x) == FiniteSet(1)
    assert solveset_real(sqrt(x) - 2, x) == FiniteSet(4)
    assert solveset_real(x**Rational(1, 4) - 2, x) == FiniteSet(16)
    assert solveset_real(x**Rational(1, 3) - 3, x) == FiniteSet(27)
    assert solveset_real(x*(x**(S(1) / 3) - 3), x) == \
        FiniteSet(S(0), S(27))


def test_solveset_real_rational():
    """Test solveset_real for rational functions"""
    assert solveset_real((x - y**3) / ((y**2)*sqrt(1 - y**2)), x) \
        == FiniteSet(y**3)
    # issue 4486
    assert solveset_real(2*x/(x + 2) - 1, x) == FiniteSet(2)


def test_solveset_real_log():
    assert solveset_real(log((x-1)*(x+1)), x) == \
        FiniteSet(sqrt(2), -sqrt(2))


def test_poly_gens():
    assert solveset_real(4**(2*(x**2) + 2*x) - 8, x) == \
        FiniteSet(-Rational(3, 2), S.Half)


def test_uselogcombine_1_fixed_by_10733():
    assert solveset_real(log(x - 3) + log(x + 3), x) == \
        FiniteSet(-sqrt(10), sqrt(10))
    assert solveset_real(log(x + 1) - log(2*x - 1), x) == FiniteSet(2)
    assert solveset_real(log(x + 3) + log(1 + 3/x) - 3, x) == FiniteSet(
        -3 + sqrt(-36 + (-exp(3) + 6)**2)/2 + exp(3)/2,
        -sqrt(-36 + (-exp(3) + 6)**2)/2 - 3 + exp(3)/2
        )


def test_uselogcombine_2_fixed_by_10733():
    eq = z - log(x) + log(y/(x*(-1 + y**2/x**2)))
    assert solveset_real(eq, x) == \
    Intersection(S.Reals, FiniteSet(-sqrt(y**2 - y*exp(z)), sqrt(y**2 - y*exp(z))))


def test_solve_abs():
    assert solveset_real(Abs(x) - 2, x) == FiniteSet(-2, 2)
    assert solveset_real(Abs(x + 3) - 2*Abs(x - 3), x) == \
        FiniteSet(1, 9)
    assert solveset_real(2*Abs(x) - Abs(x - 1), x) == \
        FiniteSet(-1, Rational(1, 3))

    assert solveset_real(Abs(x - 7) - 8, x) == FiniteSet(-S(1), S(15))

    # issue 9565
    assert solveset_real(Abs((x - 1)/(x - 5)) <= S(1)/3, x) == Interval(-1, 2)

    # issue #10069
    eq = abs(1/(x - 1)) - 1 > 0
    u = Union(Interval.open(0, 1), Interval.open(1, 2))
    assert solveset_real(eq, x) == u
    assert solveset(eq, x, domain=S.Reals) == u

    raises(ValueError, lambda: solveset(abs(x) - 1, x))



def test_rewrite_trigh_fixed_by_10733():
    from sympy import sech
    assert solveset_real(sinh(x) + sech(x), x) == \
    FiniteSet(log(sqrt(-2 + sqrt(5))))
    assert solveset(sinh(x), x) == ImageSet(Lambda(n, n*I*pi), S.Integers)
    assert solveset(sinh(x) + cosh(x) + 1, x) == ImageSet(Lambda(n, I*(2*n*pi + pi)), S.Integers)
    assert solveset(sinh(x) + cosh(x), x) == S.EmptySet
    assert solveset(sinh(x) + cos(x), x) == ConditionSet(x, Eq(cos(x) + sinh(x), 0), S.Complexes)


@SKIP("comparison error")
def test_rewrite_trigh_fail():
    from sympy import sech
    assert solveset_complex(sinh(x) + sech(x), x) == Union(
        (ImageSet(Lambda(n, 2*n*I*pi + log(sqrt(-2 + sqrt(5)))), S.Integers) -\
         ImageSet(Lambda(n, I*(2*n*pi + pi)/2), S.Integers)), \
        (ImageSet(Lambda(n, I*(2*n*pi + pi) + log(sqrt(-2 + sqrt(5)))), S.Integers) - \
         ImageSet(Lambda(n, I*(2*n*pi + pi)/2), S.Integers)), \
        (ImageSet(Lambda(n, I*(2*n*pi - pi/2) + log(sqrt(2 + sqrt(5)))), S.Integers) - \
         ImageSet(Lambda(n, I*(2*n*pi + pi)/2), S.Integers)), \
        (ImageSet(Lambda(n, I*(2*n*pi + pi/2) + log(sqrt(2 + sqrt(5)))), S.Integers)- \
         ImageSet(Lambda(n, I*(2*n*pi + pi)/2), S.Integers)))


def test_real_imag_splitting():
    a, b = symbols('a b', real=True, finite=True)
    assert solveset_real(sqrt(a**2 - b**2) - 3, a) == \
        FiniteSet(-sqrt(b**2 + 9), sqrt(b**2 + 9))
    assert solveset_real(sqrt(a**2 + b**2) - 3, a) != \
        S.EmptySet


def test_units():
    assert solveset_real(1/x - 1/(2*cm), x) == FiniteSet(2*cm)


def test_solve_only_exp_1():
    y = Symbol('y', positive=True, finite=True)
    assert solveset_real(exp(x) - y, x) == FiniteSet(log(y))
    assert solveset_real(exp(x) + exp(-x) - 4, x) == \
        FiniteSet(log(-sqrt(3) + 2), log(sqrt(3) + 2))
    assert solveset_real(exp(x) + exp(-x) - y, x) != S.EmptySet

@SKIP("comparison error LHS side is ConditionSet")
def test_solve_only_exp_2_fixed_by_10733():
    assert solveset(sqrt(exp(x)) + sqrt(exp(-x)) - 4, x, S.Reals) == \
    FiniteSet(log(-4*sqrt(3) + 7), log(4*sqrt(3) + 7))


@SKIP("Hangs")
def test_solve_only_exp_2_hangs():
    soln = Union(imageset(Lambda(n, I*2*n*pi + log(-4*sqrt(3) + 7)),  S.Integers),\
    imageset(Lambda(n, I*2*n*pi + log(-4*sqrt(3) + 7)),  S.Integers))
    assert solveset_complex(sqrt(exp(x)) + sqrt(exp(-x)) - 4, x) == soln


@XFAIL
def test_solve_only_exp_2():
    assert solveset_real(exp(x/y)*exp(-z/y) - 2, y) == \
        Intersection(S.Reals, FiniteSet((x - z)/log(2))) - FiniteSet(0)


def test_atan2():
    # The .inverse() method on atan2 works only if x.is_real is True and the
    # second argument is a real constant
    assert solveset_real(atan2(x, 2) - pi/3, x) == FiniteSet(2*sqrt(3))


def test_piecewise():
    eq = Piecewise((x - 2, Gt(x, 2)), (2 - x, True)) - 3
    assert set(solveset_real(eq, x)) == set(FiniteSet(-1, 5))

    absxm3 = Piecewise(
        (x - 3, S(0) <= x - 3),
        (3 - x, S(0) > x - 3))
    y = Symbol('y', positive=True)
    assert solveset_real(absxm3 - y, x) == FiniteSet(-y + 3, y + 3)

    f = Piecewise(((x - 2)**2, x >= 0), (0, True))
    assert solveset(f, x, domain=S.Reals) == Union(FiniteSet(2), Interval(-oo, 0, True, True))

    assert solveset(Piecewise((x + 1, x > 0), (I, True)) - I, x) == \
        Interval(-oo, 0)


def test_solveset_complex_polynomial():
    from sympy.abc import x, a, b, c
    assert solveset_complex(a*x**2 + b*x + c, x) == \
        FiniteSet(-b/(2*a) - sqrt(-4*a*c + b**2)/(2*a),
                  -b/(2*a) + sqrt(-4*a*c + b**2)/(2*a))

    assert solveset_complex(x - y**3, y) == FiniteSet(
        (-x**Rational(1, 3))/2 + I*sqrt(3)*x**Rational(1, 3)/2,
        x**Rational(1, 3),
        (-x**Rational(1, 3))/2 - I*sqrt(3)*x**Rational(1, 3)/2)

    assert solveset_complex(x + 1/x - 1, x) == \
        FiniteSet(Rational(1, 2) + I*sqrt(3)/2, Rational(1, 2) - I*sqrt(3)/2)


def test_sol_zero_complex():
    assert solveset_complex(0, x) == S.Complexes


def test_solveset_complex_rational():
    assert solveset_complex((x - 1)*(x - I)/(x - 3), x) == \
        FiniteSet(1, I)

    assert solveset_complex((x - y**3)/((y**2)*sqrt(1 - y**2)), x) == \
        FiniteSet(y**3)
    assert solveset_complex(-x**2 - I, x) == \
        FiniteSet(-sqrt(2)/2 + sqrt(2)*I/2, sqrt(2)/2 - sqrt(2)*I/2)


def test_solve_quintics():
    skip("This test is too slow")
    f = x**5 - 110*x**3 - 55*x**2 + 2310*x + 979
    s = solveset_complex(f, x)
    for root in s:
        res = f.subs(x, root.n()).n()
        assert tn(res, 0)

    f = x**5 + 15*x + 12
    s = solveset_complex(f, x)
    for root in s:
        res = f.subs(x, root.n()).n()
        assert tn(res, 0)


def test_solveset_complex_exp():
    from sympy.abc import x, n
    assert solveset_complex(exp(x) - 1, x) == \
        imageset(Lambda(n, I*2*n*pi), S.Integers)
    assert solveset_complex(exp(x) - I, x) == \
        imageset(Lambda(n, I*(2*n*pi + pi/2)), S.Integers)
    assert solveset_complex(1/exp(x), x) == S.EmptySet
    assert solveset_complex(sinh(x).rewrite(exp), x) == \
        imageset(Lambda(n, n*pi*I), S.Integers)


def test_solve_complex_log():
    assert solveset_complex(log(x), x) == FiniteSet(1)
    assert solveset_complex(1 - log(a + 4*x**2), x) == \
        FiniteSet(-sqrt(-a/4 + E/4), sqrt(-a/4 + E/4))


def test_solve_complex_sqrt():
    assert solveset_complex(sqrt(5*x + 6) - 2 - x, x) == \
        FiniteSet(-S(1), S(2))
    assert solveset_complex(sqrt(5*x + 6) - (2 + 2*I) - x, x) == \
        FiniteSet(-S(2), 3 - 4*I)
    assert solveset_complex(4*x*(1 - a * sqrt(x)), x) == \
        FiniteSet(S(0), 1 / a ** 2)


def test_solveset_complex_tan():
    s = solveset_complex(tan(x).rewrite(exp), x)
    assert s == imageset(Lambda(n, pi*n), S.Integers) - \
        imageset(Lambda(n, pi*n + pi/2), S.Integers)


def test_solve_trig():
    from sympy.abc import n
    assert solveset_real(sin(x), x) == \
        imageset(Lambda(n, n*pi), S.Integers)

    assert solveset_real(cos(x), x) == \
        imageset(Lambda(n, n*pi + pi/2), S.Integers)

    assert solveset_real(cos(x) + sin(x), x) == \
        imageset(Lambda(n, n*pi - pi/4), S.Integers)

    assert solveset_real(sin(x) - 1, x) == \
        imageset(Lambda(n, 2*pi*n + pi/2), S.Integers)

    assert solveset_real(sin(x)**2 + cos(x)**2, x) == S.EmptySet

    assert solveset_complex(cos(x) - S.Half, x) == \
        Union(imageset(Lambda(n, 2*n*pi + pi/3), S.Integers),
              imageset(Lambda(n, 2*n*pi - pi/3), S.Integers))



def test_issue_10426_inverse_trig_solution():
    y, a = symbols('y, a')
    assert solveset(sin(y + a) - sin(y), a) == \
        ImageSet(Lambda(n, (-1)**n*asin(sin(y)) + n*pi - y), S.Integers)


def test_solve_trig_abs_fixed_by__10733():
    assert solveset(Eq(sin(Abs(x)), 1), x, domain=S.Reals) == \
        Union(Intersection(Interval(-oo, 0, False, False), ImageSet(Lambda(n, (-1)**n*pi/2 + n*pi), S.Integers)),
         Intersection(Interval(0, oo ,False, False), ImageSet(Lambda(n, (-1)**n*pi/2 + n*pi), S.Integers)))


def test_solve_invalid_sol():
    assert 0 not in solveset_real(sin(x)/x, x)
    assert 0 not in solveset_complex((exp(x) - 1)/x, x)


@XFAIL
def test_solve_lambert():
    assert solveset_real(x*exp(x) - 1, x) == FiniteSet(LambertW(1))
    assert solveset_real(x + 2**x, x) == \
        FiniteSet(-LambertW(log(2))/log(2))

    # issue 4739
    assert solveset_real(exp(log(5)*x) - 2**x, x) == FiniteSet(0)
    ans = solveset_real(3*x + 5 + 2**(-5*x + 3), x)
    assert ans == FiniteSet(-Rational(5, 3) +
                            LambertW(-10240*2**(S(1)/3)*log(2)/3)/(5*log(2)))

    eq = 2*(3*x + 4)**5 - 6*7**(3*x + 9)
    result = solveset_real(eq, x)
    ans = FiniteSet((log(2401) +
                     5*LambertW(-log(7**(7*3**Rational(1, 5)/5))))/(3*log(7))/-1)
    assert result == ans
    assert solveset_real(eq.expand(), x) == result

    assert solveset_real(5*x - 1 + 3*exp(2 - 7*x), x) == \
        FiniteSet(Rational(1, 5) + LambertW(-21*exp(Rational(3, 5))/5)/7)

    assert solveset_real(2*x + 5 + log(3*x - 2), x) == \
        FiniteSet(Rational(2, 3) + LambertW(2*exp(-Rational(19, 3))/3)/2)

    assert solveset_real(3*x + log(4*x), x) == \
        FiniteSet(LambertW(Rational(3, 4))/3)

    assert solveset_complex(x**z*y**z - 2, z) == \
        FiniteSet(log(2)/(log(x) + log(y)))

    assert solveset_real(x**x - 2) == FiniteSet(exp(LambertW(log(2))))

    a = Symbol('a')
    assert solveset_real(-a*x + 2*x*log(x), x) == FiniteSet(exp(a/2))
    a = Symbol('a', real=True)
    assert solveset_real(a/x + exp(x/2), x) == \
        FiniteSet(2*LambertW(-a/2))
    assert solveset_real((a/x + exp(x/2)).diff(x), x) == \
        FiniteSet(4*LambertW(sqrt(2)*sqrt(a)/4))

    assert solveset_real(1/(1/x - y + exp(y)), x) == EmptySet()
    # coverage test
    p = Symbol('p', positive=True)
    w = Symbol('w')
    assert solveset_real((1/p + 1)**(p + 1), p) == EmptySet()
    assert solveset_real(tanh(x + 3)*tanh(x - 3) - 1, x) == EmptySet()
    assert solveset_real(2*x**w - 4*y**w, w) == \
        solveset_real((x/y)**w - 2, w)

    assert solveset_real((x**2 - 2*x + 1).subs(x, log(x) + 3*x), x) == \
        FiniteSet(LambertW(3*S.Exp1)/3)
    assert solveset_real((x**2 - 2*x + 1).subs(x, (log(x) + 3*x)**2 - 1), x) == \
        FiniteSet(LambertW(3*exp(-sqrt(2)))/3, LambertW(3*exp(sqrt(2)))/3)
    assert solveset_real((x**2 - 2*x - 2).subs(x, log(x) + 3*x), x) == \
        FiniteSet(LambertW(3*exp(1 + sqrt(3)))/3, LambertW(3*exp(-sqrt(3) + 1))/3)
    assert solveset_real(x*log(x) + 3*x + 1, x) == \
        FiniteSet(exp(-3 + LambertW(-exp(3))))
    eq = (x*exp(x) - 3).subs(x, x*exp(x))
    assert solveset_real(eq, x) == \
        FiniteSet(LambertW(3*exp(-LambertW(3))))

    assert solveset_real(3*log(a**(3*x + 5)) + a**(3*x + 5), x) == \
        FiniteSet(-((log(a**5) + LambertW(S(1)/3))/(3*log(a))))
    p = symbols('p', positive=True)
    assert solveset_real(3*log(p**(3*x + 5)) + p**(3*x + 5), x) == \
        FiniteSet(
        log((-3**(S(1)/3) - 3**(S(5)/6)*I)*LambertW(S(1)/3)**(S(1)/3)/(2*p**(S(5)/3)))/log(p),
        log((-3**(S(1)/3) + 3**(S(5)/6)*I)*LambertW(S(1)/3)**(S(1)/3)/(2*p**(S(5)/3)))/log(p),
        log((3*LambertW(S(1)/3)/p**5)**(1/(3*log(p)))),)  # checked numerically
    # check collection
    b = Symbol('b')
    eq = 3*log(a**(3*x + 5)) + b*log(a**(3*x + 5)) + a**(3*x + 5)
    assert solveset_real(eq, x) == FiniteSet(
        -((log(a**5) + LambertW(1/(b + 3)))/(3*log(a))))

    # issue 4271
    assert solveset_real((a/x + exp(x/2)).diff(x, 2), x) == FiniteSet(
        6*LambertW((-1)**(S(1)/3)*a**(S(1)/3)/3))

    assert solveset_real(x**3 - 3**x, x) == \
        FiniteSet(-3/log(3)*LambertW(-log(3)/3))
    assert solveset_real(x**2 - 2**x, x) == FiniteSet(2)
    assert solveset_real(-x**2 + 2**x, x) == FiniteSet(2)
    assert solveset_real(3**cos(x) - cos(x)**3) == FiniteSet(
        acos(-3*LambertW(-log(3)/3)/log(3)))

    assert solveset_real(4**(x/2) - 2**(x/3), x) == FiniteSet(0)
    assert solveset_real(5**(x/2) - 2**(x/3), x) == FiniteSet(0)
    b = sqrt(6)*sqrt(log(2))/sqrt(log(5))
    assert solveset_real(5**(x/2) - 2**(3/x), x) == FiniteSet(-b, b)


def test_solveset():
    x = Symbol('x')
    raises(ValueError, lambda: solveset(x + y))
    raises(ValueError, lambda: solveset(x, 1))

    assert solveset(0, domain=S.Reals) == S.Reals
    assert solveset(1) == S.EmptySet
    assert solveset(True, domain=S.Reals) == S.Reals  # issue 10197
    assert solveset(False, domain=S.Reals) == S.EmptySet

    assert solveset(exp(x) - 1, domain=S.Reals) == FiniteSet(0)
    assert solveset(exp(x) - 1, x, S.Reals) == FiniteSet(0)
    assert solveset(Eq(exp(x), 1), x, S.Reals) == FiniteSet(0)

    assert solveset(x - 1 >= 0, x, S.Reals) == Interval(1, oo)
    assert solveset(exp(x) - 1 >= 0, x, S.Reals) == Interval(0, oo)

    assert solveset(exp(x) - 1, x) == imageset(Lambda(n, 2*I*pi*n), S.Integers)
    assert solveset(Eq(exp(x), 1), x) == imageset(Lambda(n, 2*I*pi*n),
                                                  S.Integers)


def test_conditionset():
    assert solveset(Eq(sin(x)**2 + cos(x)**2, 1), x, domain=S.Reals) == \
        ConditionSet(x, True, S.Reals)

    assert solveset(Eq(x**2 + x*sin(x), 1), x, domain=S.Reals) == \
        ConditionSet(x, Eq(x*(x + sin(x)) - 1, 0), S.Reals)

    assert solveset(Eq(sin(Abs(x)), x), x, domain=S.Reals) == \
        ConditionSet(x, Eq(-x + sin(Abs(x)), 0), Interval(-oo, oo))

    assert solveset(Eq(-I*(exp(I*x) - exp(-I*x))/2, 1), x) == \
        imageset(Lambda(n, 2*n*pi + pi/2), S.Integers)

    assert solveset(x + sin(x) > 1, x, domain=S.Reals) == \
        ConditionSet(x, x + sin(x) > 1, S.Reals)


@XFAIL
def test_conditionset_equality():
    ''' Checking equality of different representations of ConditionSet'''
    assert solveset(Eq(tan(x), y), x) == ConditionSet(x, Eq(tan(x), y), S.Complexes)


def test_solveset_domain():
    x = Symbol('x')

    assert solveset(x**2 - x - 6, x, Interval(0, oo)) == FiniteSet(3)
    assert solveset(x**2 - 1, x, Interval(0, oo)) == FiniteSet(1)
    assert solveset(x**4 - 16, x, Interval(0, 10)) == FiniteSet(2)


def test_improve_coverage():
    from sympy.solvers.solveset import _has_rational_power
    x = Symbol('x')
    y = exp(x+1/x**2)
    solution = solveset(y**2+y, x, S.Reals)
    unsolved_object = ConditionSet(x, Eq((exp((x**3 + 1)/x**2) + 1)*exp((x**3 + 1)/x**2), 0), S.Reals)
    assert solution == unsolved_object

    assert _has_rational_power(sin(x)*exp(x) + 1, x) == (False, S.One)
    assert _has_rational_power((sin(x)**2)*(exp(x) + 1)**3, x) == (False, S.One)


def test_issue_9522():
    x = Symbol('x')
    expr1 = Eq(1/(x**2 - 4) + x, 1/(x**2 - 4) + 2)
    expr2 = Eq(1/x + x, 1/x)

    assert solveset(expr1, x, S.Reals) == EmptySet()
    assert solveset(expr2, x, S.Reals) == EmptySet()


def test_linear_eq_to_matrix():
    x, y, z = symbols('x, y, z')
    eqns1 = [2*x + y - 2*z - 3, x - y - z, x + y + 3*z - 12]
    eqns2 = [Eq(3*x + 2*y - z, 1), Eq(2*x - 2*y + 4*z, -2), -2*x + y - 2*z]

    A, b = linear_eq_to_matrix(eqns1, x, y, z)
    assert A == Matrix([[2, 1, -2], [1, -1, -1], [1, 1, 3]])
    assert b == Matrix([[3], [0], [12]])

    A, b = linear_eq_to_matrix(eqns2, x, y, z)
    assert A == Matrix([[3, 2, -1], [2, -2, 4], [-2, 1, -2]])
    assert b == Matrix([[1], [-2], [0]])

    # Pure symbolic coefficients
    from sympy.abc import a, b, c, d, e, f, g, h, i, j, k, l
    eqns3 = [a*x + b*y + c*z - d, e*x + f*y + g*z - h, i*x + j*y + k*z - l]
    A, B = linear_eq_to_matrix(eqns3, x, y, z)
    assert A == Matrix([[a, b, c], [e, f, g], [i, j, k]])
    assert B == Matrix([[d], [h], [l]])

    # raise ValueError if no symbols are given
    raises(ValueError, lambda: linear_eq_to_matrix(eqns3))


def test_linsolve():
    x, y, z, u, v, w = symbols("x, y, z, u, v, w")
    x1, x2, x3, x4 = symbols('x1, x2, x3, x4')

    # Test for different input forms

    M = Matrix([[1, 2, 1, 1, 7], [1, 2, 2, -1, 12], [2, 4, 0, 6, 4]])
    system1 = A, b = M[:, :-1], M[:, -1]
    Eqns = [x1 + 2*x2 + x3 + x4 - 7, x1 + 2*x2 + 2*x3 - x4 - 12,
            2*x1 + 4*x2 + 6*x4 - 4]

    sol = FiniteSet((-2*x2 - 3*x4 + 2, x2, 2*x4 + 5, x4))
    assert linsolve(M, (x1, x2, x3, x4)) == sol
    assert linsolve(Eqns, (x1, x2, x3, x4)) == sol
    assert linsolve(system1, (x1, x2, x3, x4)) == sol

    # raise ValueError if no symbols are given
    raises(ValueError, lambda: linsolve(system1))

    # raise ValueError if, A & b is not given as tuple
    raises(ValueError, lambda: linsolve(A, b, x1, x2, x3, x4))

    # raise ValueError for garbage value
    raises(ValueError, lambda: linsolve(Eqns[0], x1, x2, x3, x4))

    # Fully symbolic test
    a, b, c, d, e, f = symbols('a, b, c, d, e, f')
    A = Matrix([[a, b], [c, d]])
    B = Matrix([[e], [f]])
    system2 = (A, B)
    sol = FiniteSet(((-b*f + d*e)/(a*d - b*c), (a*f - c*e)/(a*d - b*c)))
    assert linsolve(system2, [x, y]) == sol

    # Test for Dummy Symbols issue #9667
    x1 = Dummy('x1')
    x2 = Dummy('x2')
    x3 = Dummy('x3')
    x4 = Dummy('x4')

    assert linsolve(system1, x1, x2, x3, x4) == FiniteSet((-2*x2 - 3*x4 + 2, x2, 2*x4 + 5, x4))

    # No solution
    A = Matrix([[1, 2, 3], [2, 4, 6], [3, 6, 9]])
    b = Matrix([0, 0, 1])
    assert linsolve((A, b), (x, y, z)) == EmptySet()

    # Issue #10056
    A, B, J1, J2 = symbols('A B J1 J2')
    Augmatrix = Matrix([
        [2*I*J1, 2*I*J2, -2/J1],
        [-2*I*J2, -2*I*J1, 2/J2],
        [0, 2, 2*I/(J1*J2)],
        [2, 0,  0],
        ])

    assert linsolve(Augmatrix, A, B) == FiniteSet((0, I/(J1*J2)))

    # Issue #10121 - Assignment of free variables
    a, b, c, d, e = symbols('a, b, c, d, e')
    Augmatrix = Matrix([[0, 1, 0, 0, 0, 0], [0, 0, 0, 1, 0, 0]])
    assert linsolve(Augmatrix, a, b, c, d, e) == FiniteSet((a, 0, c, 0, e))


def test_issue_9556():
    x = Symbol('x')
    b = Symbol('b', positive=True)

    assert solveset(Abs(x) + 1, x, S.Reals) == EmptySet()
    assert solveset(Abs(x) + b, x, S.Reals) == EmptySet()
    assert solveset(Eq(b, -1), b, S.Reals) == EmptySet()


def test_issue_9611():
    x = Symbol('x')
    a = Symbol('a')
    y = Symbol('y')

    assert solveset(Eq(x - x + a, a), x, S.Reals) == S.Reals
    assert solveset(Eq(y - y + a, a), y) == S.Complexes


def test_issue_9557():
    x = Symbol('x')
    a = Symbol('a')

    assert solveset(x**2 + a, x, S.Reals) == Intersection(S.Reals,
        FiniteSet(-sqrt(-a), sqrt(-a)))


def test_issue_9778():
    assert solveset(x**3 + 1, x, S.Reals) == FiniteSet(-1)
    assert solveset(x**(S(3)/5) + 1, x, S.Reals) == S.EmptySet
    assert solveset(x**3 + y, x, S.Reals) == Intersection(Interval(-oo, oo), \
        FiniteSet((-y)**(S(1)/3)*Piecewise((1, Ne(-im(y), 0)), ((-1)**(S(2)/3), -y < 0), (1, True))))


@XFAIL
def test_issue_pow():
    assert solveset(x**(S(3)/2) + 4, x, S.Reals) == S.EmptySet


def test_issue_9849():
    assert solveset(Abs(sin(x)) + 1, x, S.Reals) == S.EmptySet


def test_issue_9953():
    assert linsolve([ ], x) == S.EmptySet


def test_issue_9913():
    assert solveset(2*x + 1/(x - 10)**2, x, S.Reals) == \
        FiniteSet(-(3*sqrt(24081)/4 + S(4027)/4)**(S(1)/3)/3 - 100/
                (3*(3*sqrt(24081)/4 + S(4027)/4)**(S(1)/3)) + S(20)/3)


def test_issue_10397():
    assert solveset(sqrt(x), x, S.Complexes) == FiniteSet(0)


def test_simplification():
    eq = x + (a - b)/(-2*a + 2*b)
    assert solveset(eq, x) == FiniteSet(S.Half)
    assert solveset(eq, x, S.Reals) == FiniteSet(S.Half)


def test_issue_10555():
    f = Function('f')
    assert solveset(f(x) - pi/2, x, S.Reals) == \
        ConditionSet(x, Eq(2*f(x) - pi, 0), S.Reals)


def test_issue_9824():
    assert solveset(sin(x)**2 - 2*sin(x) + 1, x, domain=S.Reals) ==\
     ImageSet(Lambda(n, 2*n*pi + pi/2), S.Integers)


def test_issue_9531_and_9606():
    # complex solution
    assert solveset(sinh(x)) == ImageSet(Lambda(n, n*I*pi), S.Integers)
    # real solution
    assert solveset(sinh(x), x, S.Reals) == FiniteSet(0)


def test_issue_7914():
    assert solveset(sin(2*x)*cos(x) + cos(2*x)*sin(x) -1 ,x) ==\
    ImageSet(Lambda(n, 2*n*pi - pi/2), S.Integers) + ImageSet(Lambda(n, 2*n*pi + pi/6), S.Integers) +\
      ImageSet(Lambda(n, 2*n*pi + 5*pi/6), S.Integers)

def test_issue_10671():
    assert solveset(sin(y), y, Interval(0, pi)) == \
    Intersection(Interval(0, pi), ImageSet(Lambda(n, n*pi), S.Integers))


def test_issue_10217():
    eq=cos((sin(x)+1))-1
    soln = Union(ImageSet(Lambda(n, -(-1)**n*pi/2 + n*pi), S.Integers),\
     ImageSet(Lambda(n, -(-1)**n*asin(-2*pi + 1) + n*pi), S.Integers))
    assert solveset(eq,x,domain=S.Reals) == soln
    assert solveset(eq,x) == ConditionSet(x, Eq(cos(sin(x) + 1) - 1, 0), S.Complexes)


def test_issue_8715():
    eq = x + 1/x > -2 + 1/x
    assert solveset(eq, x, S.Reals) == \
        (Interval.open(-2, oo) - FiniteSet(0))
    assert solveset(eq.subs(x,log(x)), x, S.Reals) == \
        Interval.open(exp(-2), oo) - FiniteSet(1)<|MERGE_RESOLUTION|>--- conflicted
+++ resolved
@@ -129,12 +129,8 @@
         (x, imageset(Lambda(n, log(n*pi + acot(y) % pi)), S.Integers))
 
     assert invert_real(tan(tan(x)), y, x) == \
-<<<<<<< HEAD
-        (x, Union(ImageSet(Lambda(n, n*pi + atan(atan(y))), S.Integers),\
-         ImageSet(Lambda(n, n*pi + atan(atan(y) + pi)), S.Integers)))
-=======
-        (tan(x), imageset(Lambda(n, n*pi + atan(y) % pi), S.Integers))
->>>>>>> cf9509a3
+        (x, Union(ImageSet(Lambda(n, n*pi + Mod(atan(Mod(atan(y), π)), π)), S.Integers),\
+         ImageSet(Lambda(n, n*pi + Mod(atan(Mod(atan(y), pi) + pi), pi)), S.Integers)))
 
     x = Symbol('x', positive=True)
     assert invert_real(x**pi, y, x) == (x, FiniteSet(y**(1/pi)))
