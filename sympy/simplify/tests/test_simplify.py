from sympy import (
    Abs, acos, Add, asin, atan, Basic, binomial, besselsimp,
    collect,cos, cosh, cot, coth, count_ops, csch, Derivative, diff, E,
    Eq, erf, exp, exp_polar, expand, expand_multinomial, factor,
    factorial, Float, fraction, Function, gamma, GoldenRatio, hyper,
    hypersimp, I, Integral, integrate, KroneckerDelta, log, logcombine, Lt,
    Matrix, MatrixSymbol, Mul, nsimplify, O, oo, pi, Piecewise, posify, rad,
    Rational, root, S, separatevars, signsimp, simplify, sign, sin,
    sinc, sinh, solve, sqrt, Sum, Symbol, symbols, sympify, tan, tanh,
    zoo)
from sympy.core.mul import _keep_coeff
from sympy.core.expr import unchanged
from sympy.simplify.simplify import nthroot, inversecombine
from sympy.utilities.pytest import XFAIL, slow, raises
from sympy.core.compatibility import range, PY3

from sympy.abc import x, y, z, t, a, b, c, d, e, f, g, h, i, k


def test_issue_7263():
    assert abs((simplify(30.8**2 - 82.5**2 * sin(rad(11.6))**2)).evalf() - \
            673.447451402970) < 1e-12


@XFAIL
def test_factorial_simplify():
    # There are more tests in test_factorials.py. These are just to
    # ensure that simplify() calls factorial_simplify correctly
    from sympy.specfun.factorials import factorial
    x = Symbol('x')
    assert simplify(factorial(x)/x) == factorial(x - 1)
    assert simplify(factorial(factorial(x))) == factorial(factorial(x))


def test_simplify_expr():
    x, y, z, k, n, m, w, s, A = symbols('x,y,z,k,n,m,w,s,A')
    f = Function('f')

    assert all(simplify(tmp) == tmp for tmp in [I, E, oo, x, -x, -oo, -E, -I])

    e = 1/x + 1/y
    assert e != (x + y)/(x*y)
    assert simplify(e) == (x + y)/(x*y)

    e = A**2*s**4/(4*pi*k*m**3)
    assert simplify(e) == e

    e = (4 + 4*x - 2*(2 + 2*x))/(2 + 2*x)
    assert simplify(e) == 0

    e = (-4*x*y**2 - 2*y**3 - 2*x**2*y)/(x + y)**2
    assert simplify(e) == -2*y

    e = -x - y - (x + y)**(-1)*y**2 + (x + y)**(-1)*x**2
    assert simplify(e) == -2*y

    e = (x + x*y)/x
    assert simplify(e) == 1 + y

    e = (f(x) + y*f(x))/f(x)
    assert simplify(e) == 1 + y

    e = (2 * (1/n - cos(n * pi)/n))/pi
    assert simplify(e) == (-cos(pi*n) + 1)/(pi*n)*2

    e = integrate(1/(x**3 + 1), x).diff(x)
    assert simplify(e) == 1/(x**3 + 1)

    e = integrate(x/(x**2 + 3*x + 1), x).diff(x)
    assert simplify(e) == x/(x**2 + 3*x + 1)

    f = Symbol('f')
    A = Matrix([[2*k - m*w**2, -k], [-k, k - m*w**2]]).inv()
    assert simplify((A*Matrix([0, f]))[1]) == \
        -f*(2*k - m*w**2)/(k**2 - (k - m*w**2)*(2*k - m*w**2))

    f = -x + y/(z + t) + z*x/(z + t) + z*a/(z + t) + t*x/(z + t)
    assert simplify(f) == (y + a*z)/(z + t)

    # issue 10347
    expr = -x*(y**2 - 1)*(2*y**2*(x**2 - 1)/(a*(x**2 - y**2)**2) + (x**2 - 1)
        /(a*(x**2 - y**2)))/(a*(x**2 - y**2)) + x*(-2*x**2*sqrt(-x**2*y**2 + x**2
        + y**2 - 1)*sin(z)/(a*(x**2 - y**2)**2) - x**2*sqrt(-x**2*y**2 + x**2 +
        y**2 - 1)*sin(z)/(a*(x**2 - 1)*(x**2 - y**2)) + (x**2*sqrt((-x**2 + 1)*
        (y**2 - 1))*sqrt(-x**2*y**2 + x**2 + y**2 - 1)*sin(z)/(x**2 - 1) + sqrt(
        (-x**2 + 1)*(y**2 - 1))*(x*(-x*y**2 + x)/sqrt(-x**2*y**2 + x**2 + y**2 -
        1) + sqrt(-x**2*y**2 + x**2 + y**2 - 1))*sin(z))/(a*sqrt((-x**2 + 1)*(
        y**2 - 1))*(x**2 - y**2)))*sqrt(-x**2*y**2 + x**2 + y**2 - 1)*sin(z)/(a*
        (x**2 - y**2)) + x*(-2*x**2*sqrt(-x**2*y**2 + x**2 + y**2 - 1)*cos(z)/(a*
        (x**2 - y**2)**2) - x**2*sqrt(-x**2*y**2 + x**2 + y**2 - 1)*cos(z)/(a*
        (x**2 - 1)*(x**2 - y**2)) + (x**2*sqrt((-x**2 + 1)*(y**2 - 1))*sqrt(-x**2
        *y**2 + x**2 + y**2 - 1)*cos(z)/(x**2 - 1) + x*sqrt((-x**2 + 1)*(y**2 -
        1))*(-x*y**2 + x)*cos(z)/sqrt(-x**2*y**2 + x**2 + y**2 - 1) + sqrt((-x**2
        + 1)*(y**2 - 1))*sqrt(-x**2*y**2 + x**2 + y**2 - 1)*cos(z))/(a*sqrt((-x**2
        + 1)*(y**2 - 1))*(x**2 - y**2)))*sqrt(-x**2*y**2 + x**2 + y**2 - 1)*cos(
        z)/(a*(x**2 - y**2)) - y*sqrt((-x**2 + 1)*(y**2 - 1))*(-x*y*sqrt(-x**2*
        y**2 + x**2 + y**2 - 1)*sin(z)/(a*(x**2 - y**2)*(y**2 - 1)) + 2*x*y*sqrt(
        -x**2*y**2 + x**2 + y**2 - 1)*sin(z)/(a*(x**2 - y**2)**2) + (x*y*sqrt((
        -x**2 + 1)*(y**2 - 1))*sqrt(-x**2*y**2 + x**2 + y**2 - 1)*sin(z)/(y**2 -
        1) + x*sqrt((-x**2 + 1)*(y**2 - 1))*(-x**2*y + y)*sin(z)/sqrt(-x**2*y**2
        + x**2 + y**2 - 1))/(a*sqrt((-x**2 + 1)*(y**2 - 1))*(x**2 - y**2)))*sin(
        z)/(a*(x**2 - y**2)) + y*(x**2 - 1)*(-2*x*y*(x**2 - 1)/(a*(x**2 - y**2)
        **2) + 2*x*y/(a*(x**2 - y**2)))/(a*(x**2 - y**2)) + y*(x**2 - 1)*(y**2 -
        1)*(-x*y*sqrt(-x**2*y**2 + x**2 + y**2 - 1)*cos(z)/(a*(x**2 - y**2)*(y**2
        - 1)) + 2*x*y*sqrt(-x**2*y**2 + x**2 + y**2 - 1)*cos(z)/(a*(x**2 - y**2)
        **2) + (x*y*sqrt((-x**2 + 1)*(y**2 - 1))*sqrt(-x**2*y**2 + x**2 + y**2 -
        1)*cos(z)/(y**2 - 1) + x*sqrt((-x**2 + 1)*(y**2 - 1))*(-x**2*y + y)*cos(
        z)/sqrt(-x**2*y**2 + x**2 + y**2 - 1))/(a*sqrt((-x**2 + 1)*(y**2 - 1)
        )*(x**2 - y**2)))*cos(z)/(a*sqrt((-x**2 + 1)*(y**2 - 1))*(x**2 - y**2)
        ) - x*sqrt((-x**2 + 1)*(y**2 - 1))*sqrt(-x**2*y**2 + x**2 + y**2 - 1)*sin(
        z)**2/(a**2*(x**2 - 1)*(x**2 - y**2)*(y**2 - 1)) - x*sqrt((-x**2 + 1)*(
        y**2 - 1))*sqrt(-x**2*y**2 + x**2 + y**2 - 1)*cos(z)**2/(a**2*(x**2 - 1)*(
        x**2 - y**2)*(y**2 - 1))
    assert simplify(expr) == 2*x/(a**2*(x**2 - y**2))

    A, B = symbols('A,B', commutative=False)

    assert simplify(A*B - B*A) == A*B - B*A
    assert simplify(A/(1 + y/x)) == x*A/(x + y)
    assert simplify(A*(1/x + 1/y)) == A/x + A/y  #(x + y)*A/(x*y)

    assert simplify(log(2) + log(3)) == log(6)
    assert simplify(log(2*x) - log(2)) == log(x)

    assert simplify(hyper([], [], x)) == exp(x)


def test_issue_3557():
    f_1 = x*a + y*b + z*c - 1
    f_2 = x*d + y*e + z*f - 1
    f_3 = x*g + y*h + z*i - 1

    solutions = solve([f_1, f_2, f_3], x, y, z, simplify=False)

    assert simplify(solutions[y]) == \
        (a*i + c*d + f*g - a*f - c*g - d*i)/ \
        (a*e*i + b*f*g + c*d*h - a*f*h - b*d*i - c*e*g)


def test_simplify_other():
    assert simplify(sin(x)**2 + cos(x)**2) == 1
    assert simplify(gamma(x + 1)/gamma(x)) == x
    assert simplify(sin(x)**2 + cos(x)**2 + factorial(x)/gamma(x)) == 1 + x
    assert simplify(
        Eq(sin(x)**2 + cos(x)**2, factorial(x)/gamma(x))) == Eq(x, 1)
    nc = symbols('nc', commutative=False)
    assert simplify(x + x*nc) == x*(1 + nc)
    # issue 6123
    # f = exp(-I*(k*sqrt(t) + x/(2*sqrt(t)))**2)
    # ans = integrate(f, (k, -oo, oo), conds='none')
    ans = I*(-pi*x*exp(-3*I*pi/4 + I*x**2/(4*t))*erf(x*exp(-3*I*pi/4)/
        (2*sqrt(t)))/(2*sqrt(t)) + pi*x*exp(-3*I*pi/4 + I*x**2/(4*t))/
        (2*sqrt(t)))*exp(-I*x**2/(4*t))/(sqrt(pi)*x) - I*sqrt(pi) * \
        (-erf(x*exp(I*pi/4)/(2*sqrt(t))) + 1)*exp(I*pi/4)/(2*sqrt(t))
    assert simplify(ans) == -(-1)**(S(3)/4)*sqrt(pi)/sqrt(t)
    # issue 6370
    assert simplify(2**(2 + x)/4) == 2**x


def test_simplify_complex():
    cosAsExp = cos(x)._eval_rewrite_as_exp(x)
    tanAsExp = tan(x)._eval_rewrite_as_exp(x)
    assert simplify(cosAsExp*tanAsExp) == sin(x) # issue 4341

    # issue 10124
    assert simplify(exp(Matrix([[0, -1], [1, 0]]))) == Matrix([[cos(1),
        -sin(1)], [sin(1), cos(1)]])


def test_simplify_ratio():
    # roots of x**3-3*x+5
    roots = ['(1/2 - sqrt(3)*I/2)*(sqrt(21)/2 + 5/2)**(1/3) + 1/((1/2 - '
             'sqrt(3)*I/2)*(sqrt(21)/2 + 5/2)**(1/3))',
             '1/((1/2 + sqrt(3)*I/2)*(sqrt(21)/2 + 5/2)**(1/3)) + '
             '(1/2 + sqrt(3)*I/2)*(sqrt(21)/2 + 5/2)**(1/3)',
             '-(sqrt(21)/2 + 5/2)**(1/3) - 1/(sqrt(21)/2 + 5/2)**(1/3)']

    for r in roots:
        r = S(r)
        assert count_ops(simplify(r, ratio=1)) <= count_ops(r)
        # If ratio=oo, simplify() is always applied:
        assert simplify(r, ratio=oo) is not r


def test_simplify_measure():
    measure1 = lambda expr: len(str(expr))
    measure2 = lambda expr: -count_ops(expr)
                                       # Return the most complicated result
    expr = (x + 1)/(x + sin(x)**2 + cos(x)**2)
    assert measure1(simplify(expr, measure=measure1)) <= measure1(expr)
    assert measure2(simplify(expr, measure=measure2)) <= measure2(expr)

    expr2 = Eq(sin(x)**2 + cos(x)**2, 1)
    assert measure1(simplify(expr2, measure=measure1)) <= measure1(expr2)
    assert measure2(simplify(expr2, measure=measure2)) <= measure2(expr2)


def test_simplify_rational():
    expr = 2**x*2.**y
    assert simplify(expr, rational = True) == 2**(x+y)
    assert simplify(expr, rational = None) == 2.0**(x+y)
    assert simplify(expr, rational = False) == expr


def test_simplify_issue_1308():
    assert simplify(exp(-Rational(1, 2)) + exp(-Rational(3, 2))) == \
        (1 + E)*exp(-Rational(3, 2))


def test_issue_5652():
    assert simplify(E + exp(-E)) == exp(-E) + E
    n = symbols('n', commutative=False)
    assert simplify(n + n**(-n)) == n + n**(-n)


def test_simplify_fail1():
    x = Symbol('x')
    y = Symbol('y')
    e = (x + y)**2/(-4*x*y**2 - 2*y**3 - 2*x**2*y)
    assert simplify(e) == 1 / (-2*y)


def test_nthroot():
    assert nthroot(90 + 34*sqrt(7), 3) == sqrt(7) + 3
    q = 1 + sqrt(2) - 2*sqrt(3) + sqrt(6) + sqrt(7)
    assert nthroot(expand_multinomial(q**3), 3) == q
    assert nthroot(41 + 29*sqrt(2), 5) == 1 + sqrt(2)
    assert nthroot(-41 - 29*sqrt(2), 5) == -1 - sqrt(2)
    expr = 1320*sqrt(10) + 4216 + 2576*sqrt(6) + 1640*sqrt(15)
    assert nthroot(expr, 5) == 1 + sqrt(6) + sqrt(15)
    q = 1 + sqrt(2) + sqrt(3) + sqrt(5)
    assert expand_multinomial(nthroot(expand_multinomial(q**5), 5)) == q
    q = 1 + sqrt(2) + 7*sqrt(6) + 2*sqrt(10)
    assert nthroot(expand_multinomial(q**5), 5, 8) == q
    q = 1 + sqrt(2) - 2*sqrt(3) + 1171*sqrt(6)
    assert nthroot(expand_multinomial(q**3), 3) == q
    assert nthroot(expand_multinomial(q**6), 6) == q


def test_nthroot1():
    q = 1 + sqrt(2) + sqrt(3) + S(1)/10**20
    p = expand_multinomial(q**5)
    assert nthroot(p, 5) == q
    q = 1 + sqrt(2) + sqrt(3) + S(1)/10**30
    p = expand_multinomial(q**5)
    assert nthroot(p, 5) == q


def test_separatevars():
    x, y, z, n = symbols('x,y,z,n')
    assert separatevars(2*n*x*z + 2*x*y*z) == 2*x*z*(n + y)
    assert separatevars(x*z + x*y*z) == x*z*(1 + y)
    assert separatevars(pi*x*z + pi*x*y*z) == pi*x*z*(1 + y)
    assert separatevars(x*y**2*sin(x) + x*sin(x)*sin(y)) == \
        x*(sin(y) + y**2)*sin(x)
    assert separatevars(x*exp(x + y) + x*exp(x)) == x*(1 + exp(y))*exp(x)
    assert separatevars((x*(y + 1))**z).is_Pow  # != x**z*(1 + y)**z
    assert separatevars(1 + x + y + x*y) == (x + 1)*(y + 1)
    assert separatevars(y/pi*exp(-(z - x)/cos(n))) == \
        y*exp(x/cos(n))*exp(-z/cos(n))/pi
    assert separatevars((x + y)*(x - y) + y**2 + 2*x + 1) == (x + 1)**2
    # issue 4858
    p = Symbol('p', positive=True)
    assert separatevars(sqrt(p**2 + x*p**2)) == p*sqrt(1 + x)
    assert separatevars(sqrt(y*(p**2 + x*p**2))) == p*sqrt(y*(1 + x))
    assert separatevars(sqrt(y*(p**2 + x*p**2)), force=True) == \
        p*sqrt(y)*sqrt(1 + x)
    # issue 4865
    assert separatevars(sqrt(x*y)).is_Pow
    assert separatevars(sqrt(x*y), force=True) == sqrt(x)*sqrt(y)
    # issue 4957
    # any type sequence for symbols is fine
    assert separatevars(((2*x + 2)*y), dict=True, symbols=()) == \
        {'coeff': 1, x: 2*x + 2, y: y}
    # separable
    assert separatevars(((2*x + 2)*y), dict=True, symbols=[x]) == \
        {'coeff': y, x: 2*x + 2}
    assert separatevars(((2*x + 2)*y), dict=True, symbols=[]) == \
        {'coeff': 1, x: 2*x + 2, y: y}
    assert separatevars(((2*x + 2)*y), dict=True) == \
        {'coeff': 1, x: 2*x + 2, y: y}
    assert separatevars(((2*x + 2)*y), dict=True, symbols=None) == \
        {'coeff': y*(2*x + 2)}
    # not separable
    assert separatevars(3, dict=True) is None
    assert separatevars(2*x + y, dict=True, symbols=()) is None
    assert separatevars(2*x + y, dict=True) is None
    assert separatevars(2*x + y, dict=True, symbols=None) == {'coeff': 2*x + y}
    # issue 4808
    n, m = symbols('n,m', commutative=False)
    assert separatevars(m + n*m) == (1 + n)*m
    assert separatevars(x + x*n) == x*(1 + n)
    # issue 4910
    f = Function('f')
    assert separatevars(f(x) + x*f(x)) == f(x) + x*f(x)
    # a noncommutable object present
    eq = x*(1 + hyper((), (), y*z))
    assert separatevars(eq) == eq


def test_separatevars_advanced_factor():
    x, y, z = symbols('x,y,z')
    assert separatevars(1 + log(x)*log(y) + log(x) + log(y)) == \
        (log(x) + 1)*(log(y) + 1)
    assert separatevars(1 + x - log(z) - x*log(z) - exp(y)*log(z) -
        x*exp(y)*log(z) + x*exp(y) + exp(y)) == \
        -((x + 1)*(log(z) - 1)*(exp(y) + 1))
    x, y = symbols('x,y', positive=True)
    assert separatevars(1 + log(x**log(y)) + log(x*y)) == \
        (log(x) + 1)*(log(y) + 1)


def test_hypersimp():
    n, k = symbols('n,k', integer=True)

    assert hypersimp(factorial(k), k) == k + 1
    assert hypersimp(factorial(k**2), k) is None

    assert hypersimp(1/factorial(k), k) == 1/(k + 1)

    assert hypersimp(2**k/factorial(k)**2, k) == 2/(k + 1)**2

    assert hypersimp(binomial(n, k), k) == (n - k)/(k + 1)
    assert hypersimp(binomial(n + 1, k), k) == (n - k + 1)/(k + 1)

    term = (4*k + 1)*factorial(k)/factorial(2*k + 1)
    assert hypersimp(term, k) == (S(1)/2)*((4*k + 5)/(3 + 14*k + 8*k**2))

    term = 1/((2*k - 1)*factorial(2*k + 1))
    assert hypersimp(term, k) == (k - S(1)/2)/((k + 1)*(2*k + 1)*(2*k + 3))

    term = binomial(n, k)*(-1)**k/factorial(k)
    assert hypersimp(term, k) == (k - n)/(k + 1)**2


def test_nsimplify():
    x = Symbol("x")
    assert nsimplify(0) == 0
    assert nsimplify(-1) == -1
    assert nsimplify(1) == 1
    assert nsimplify(1 + x) == 1 + x
    assert nsimplify(2.7) == Rational(27, 10)
    assert nsimplify(1 - GoldenRatio) == (1 - sqrt(5))/2
    assert nsimplify((1 + sqrt(5))/4, [GoldenRatio]) == GoldenRatio/2
    assert nsimplify(2/GoldenRatio, [GoldenRatio]) == 2*GoldenRatio - 2
    assert nsimplify(exp(5*pi*I/3, evaluate=False)) == \
        sympify('1/2 - sqrt(3)*I/2')
    assert nsimplify(sin(3*pi/5, evaluate=False)) == \
        sympify('sqrt(sqrt(5)/8 + 5/8)')
    assert nsimplify(sqrt(atan('1', evaluate=False))*(2 + I), [pi]) == \
        sqrt(pi) + sqrt(pi)/2*I
    assert nsimplify(2 + exp(2*atan('1/4')*I)) == sympify('49/17 + 8*I/17')
    assert nsimplify(pi, tolerance=0.01) == Rational(22, 7)
    assert nsimplify(pi, tolerance=0.001) == Rational(355, 113)
    assert nsimplify(0.33333, tolerance=1e-4) == Rational(1, 3)
    assert nsimplify(2.0**(1/3.), tolerance=0.001) == Rational(635, 504)
    assert nsimplify(2.0**(1/3.), tolerance=0.001, full=True) == \
        2**Rational(1, 3)
    assert nsimplify(x + .5, rational=True) == Rational(1, 2) + x
    assert nsimplify(1/.3 + x, rational=True) == Rational(10, 3) + x
    assert nsimplify(log(3).n(), rational=True) == \
        sympify('109861228866811/100000000000000')
    assert nsimplify(Float(0.272198261287950), [pi, log(2)]) == pi*log(2)/8
    assert nsimplify(Float(0.272198261287950).n(3), [pi, log(2)]) == \
        -pi/4 - log(2) + S(7)/4
    assert nsimplify(x/7.0) == x/7
    assert nsimplify(pi/1e2) == pi/100
    assert nsimplify(pi/1e2, rational=False) == pi/100.0
    assert nsimplify(pi/1e-7) == 10000000*pi
    assert not nsimplify(
        factor(-3.0*z**2*(z**2)**(-2.5) + 3*(z**2)**(-1.5))).atoms(Float)
    e = x**0.0
    assert e.is_Pow and nsimplify(x**0.0) == 1
    assert nsimplify(3.333333, tolerance=0.1, rational=True) == Rational(10, 3)
    assert nsimplify(3.333333, tolerance=0.01, rational=True) == Rational(10, 3)
    assert nsimplify(3.666666, tolerance=0.1, rational=True) == Rational(11, 3)
    assert nsimplify(3.666666, tolerance=0.01, rational=True) == Rational(11, 3)
    assert nsimplify(33, tolerance=10, rational=True) == Rational(33)
    assert nsimplify(33.33, tolerance=10, rational=True) == Rational(30)
    assert nsimplify(37.76, tolerance=10, rational=True) == Rational(40)
    assert nsimplify(-203.1) == -S(2031)/10
    assert nsimplify(.2, tolerance=0) == S.One/5
    assert nsimplify(-.2, tolerance=0) == -S.One/5
    assert nsimplify(.2222, tolerance=0) == S(1111)/5000
    assert nsimplify(-.2222, tolerance=0) == -S(1111)/5000
    # issue 7211, PR 4112
    assert nsimplify(S(2e-8)) == S(1)/50000000
    # issue 7322 direct test
    assert nsimplify(1e-42, rational=True) != 0
    # issue 10336
    inf = Float('inf')
    infs = (-oo, oo, inf, -inf)
    for i in infs:
        ans = sign(i)*oo
        assert nsimplify(i) == ans
        assert nsimplify(i + x) == x + ans

    assert nsimplify(0.33333333, rational=True, rational_conversion='exact') == Rational(0.33333333)

    # Make sure nsimplify on expressions uses full precision
    assert nsimplify(pi.evalf(100)*x, rational_conversion='exact').evalf(100) == pi.evalf(100)*x


def test_issue_9448():
    tmp = sympify("1/(1 - (-1)**(2/3) - (-1)**(1/3)) + 1/(1 + (-1)**(2/3) + (-1)**(1/3))")
    assert nsimplify(tmp) == S(1)/2


def test_extract_minus_sign():
    x = Symbol("x")
    y = Symbol("y")
    a = Symbol("a")
    b = Symbol("b")
    assert simplify(-x/-y) == x/y
    assert simplify(-x/y) == -x/y
    assert simplify(x/y) == x/y
    assert simplify(x/-y) == -x/y
    assert simplify(-x/0) == zoo*x
    assert simplify(S(-5)/0) == zoo
    assert simplify(-a*x/(-y - b)) == a*x/(b + y)


def test_diff():
    x = Symbol("x")
    y = Symbol("y")
    f = Function("f")
    g = Function("g")
    assert simplify(g(x).diff(x)*f(x).diff(x) - f(x).diff(x)*g(x).diff(x)) == 0
    assert simplify(2*f(x)*f(x).diff(x) - diff(f(x)**2, x)) == 0
    assert simplify(diff(1/f(x), x) + f(x).diff(x)/f(x)**2) == 0
    assert simplify(f(x).diff(x, y) - f(x).diff(y, x)) == 0


def test_logcombine_1():
    x, y = symbols("x,y")
    a = Symbol("a")
    z, w = symbols("z,w", positive=True)
    b = Symbol("b", real=True)
    assert logcombine(log(x) + 2*log(y)) == log(x) + 2*log(y)
    assert logcombine(log(x) + 2*log(y), force=True) == log(x*y**2)
    assert logcombine(a*log(w) + log(z)) == a*log(w) + log(z)
    assert logcombine(b*log(z) + b*log(x)) == log(z**b) + b*log(x)
    assert logcombine(b*log(z) - log(w)) == log(z**b/w)
    assert logcombine(log(x)*log(z)) == log(x)*log(z)
    assert logcombine(log(w)*log(x)) == log(w)*log(x)
    assert logcombine(cos(-2*log(z) + b*log(w))) in [cos(log(w**b/z**2)),
                                                   cos(log(z**2/w**b))]
    assert logcombine(log(log(x) - log(y)) - log(z), force=True) == \
        log(log(x/y)/z)
    assert logcombine((2 + I)*log(x), force=True) == (2 + I)*log(x)
    assert logcombine((x**2 + log(x) - log(y))/(x*y), force=True) == \
        (x**2 + log(x/y))/(x*y)
    # the following could also give log(z*x**log(y**2)), what we
    # are testing is that a canonical result is obtained
    assert logcombine(log(x)*2*log(y) + log(z), force=True) == \
        log(z*y**log(x**2))
    assert logcombine((x*y + sqrt(x**4 + y**4) + log(x) - log(y))/(pi*x**Rational(2, 3)*
            sqrt(y)**3), force=True) == (
            x*y + sqrt(x**4 + y**4) + log(x/y))/(pi*x**(S(2)/3)*y**(S(3)/2))
    assert logcombine(gamma(-log(x/y))*acos(-log(x/y)), force=True) == \
        acos(-log(x/y))*gamma(-log(x/y))

    assert logcombine(2*log(z)*log(w)*log(x) + log(z) + log(w)) == \
        log(z**log(w**2))*log(x) + log(w*z)
    assert logcombine(3*log(w) + 3*log(z)) == log(w**3*z**3)
    assert logcombine(x*(y + 1) + log(2) + log(3)) == x*(y + 1) + log(6)
    assert logcombine((x + y)*log(w) + (-x - y)*log(3)) == (x + y)*log(w/3)
    # a single unknown can combine
    assert logcombine(log(x) + log(2)) == log(2*x)
    eq = log(abs(x)) + log(abs(y))
    assert logcombine(eq) == eq
    reps = {x: 0, y: 0}
    assert log(abs(x)*abs(y)).subs(reps) != eq.subs(reps)


def test_logcombine_complex_coeff():
    i = Integral((sin(x**2) + cos(x**3))/x, x)
    assert logcombine(i, force=True) == i
    assert logcombine(i + 2*log(x), force=True) == \
        i + log(x**2)


def test_issue_5950():
    x, y = symbols("x,y", positive=True)
    assert logcombine(log(3) - log(2)) == log(Rational(3,2), evaluate=False)
    assert logcombine(log(x) - log(y)) == log(x/y)
    assert logcombine(log(Rational(3,2), evaluate=False) - log(2)) == \
        log(Rational(3,4), evaluate=False)


def test_posify():
    from sympy.abc import x

    assert str(posify(
        x +
        Symbol('p', positive=True) +
        Symbol('n', negative=True))) == '(_x + n + p, {_x: x})'

    eq, rep = posify(1/x)
    assert log(eq).expand().subs(rep) == -log(x)
    assert str(posify([x, 1 + x])) == '([_x, _x + 1], {_x: x})'

    x = symbols('x')
    p = symbols('p', positive=True)
    n = symbols('n', negative=True)
    orig = [x, n, p]
    modified, reps = posify(orig)
    assert str(modified) == '[_x, n, p]'
    assert [w.subs(reps) for w in modified] == orig

    assert str(Integral(posify(1/x + y)[0], (y, 1, 3)).expand()) == \
        'Integral(1/_x, (y, 1, 3)) + Integral(_y, (y, 1, 3))'
    assert str(Sum(posify(1/x**n)[0], (n,1,3)).expand()) == \
        'Sum(_x**(-n), (n, 1, 3))'

    # issue 16438
    k = Symbol('k', finite=True)
    eq, rep = posify(k)
    assert eq.assumptions0 == {'positive': True, 'zero': False, 'imaginary': False,
     'nonpositive': False, 'commutative': True, 'hermitian': True, 'real': True, 'nonzero': True,
     'nonnegative': True, 'negative': False, 'complex': True, 'finite': True,
     'infinite': False, 'extended_real':True, 'extended_negative': False,
     'extended_nonnegative': True, 'extended_nonpositive': False,
     'extended_nonzero': True, 'extended_positive': True}


def test_issue_4194():
    # simplify should call cancel
    from sympy.abc import x, y
    f = Function('f')
    assert simplify((4*x + 6*f(y))/(2*x + 3*f(y))) == 2


@XFAIL
def test_simplify_float_vs_integer():
    # Test for issue 4473:
    # https://github.com/sympy/sympy/issues/4473
    assert simplify(x**2.0 - x**2) == 0
    assert simplify(x**2 - x**2.0) == 0


def test_as_content_primitive():
    assert (x/2 + y).as_content_primitive() == (S.Half, x + 2*y)
    assert (x/2 + y).as_content_primitive(clear=False) == (S.One, x/2 + y)
    assert (y*(x/2 + y)).as_content_primitive() == (S.Half, y*(x + 2*y))
    assert (y*(x/2 + y)).as_content_primitive(clear=False) == (S.One, y*(x/2 + y))

    # although the _as_content_primitive methods do not alter the underlying structure,
    # the as_content_primitive function will touch up the expression and join
    # bases that would otherwise have not been joined.
    assert ((x*(2 + 2*x)*(3*x + 3)**2)).as_content_primitive() == \
        (18, x*(x + 1)**3)
    assert (2 + 2*x + 2*y*(3 + 3*y)).as_content_primitive() == \
        (2, x + 3*y*(y + 1) + 1)
    assert ((2 + 6*x)**2).as_content_primitive() == \
        (4, (3*x + 1)**2)
    assert ((2 + 6*x)**(2*y)).as_content_primitive() == \
        (1, (_keep_coeff(S(2), (3*x + 1)))**(2*y))
    assert (5 + 10*x + 2*y*(3 + 3*y)).as_content_primitive() == \
        (1, 10*x + 6*y*(y + 1) + 5)
    assert ((5*(x*(1 + y)) + 2*x*(3 + 3*y))).as_content_primitive() == \
        (11, x*(y + 1))
    assert ((5*(x*(1 + y)) + 2*x*(3 + 3*y))**2).as_content_primitive() == \
        (121, x**2*(y + 1)**2)
    assert (y**2).as_content_primitive() == \
        (1, y**2)
    assert (S.Infinity).as_content_primitive() == (1, oo)
    eq = x**(2 + y)
    assert (eq).as_content_primitive() == (1, eq)
    assert (S.Half**(2 + x)).as_content_primitive() == (S(1)/4, 2**-x)
    assert ((-S.Half)**(2 + x)).as_content_primitive() == \
           (S(1)/4, (-S.Half)**x)
    assert ((-S.Half)**(2 + x)).as_content_primitive() == \
           (S(1)/4, (-S.Half)**x)
    assert (4**((1 + y)/2)).as_content_primitive() == (2, 4**(y/2))
    assert (3**((1 + y)/2)).as_content_primitive() == \
           (1, 3**(Mul(S(1)/2, 1 + y, evaluate=False)))
    assert (5**(S(3)/4)).as_content_primitive() == (1, 5**(S(3)/4))
    assert (5**(S(7)/4)).as_content_primitive() == (5, 5**(S(3)/4))
    assert Add(5*z/7, 0.5*x, 3*y/2, evaluate=False).as_content_primitive() == \
              (S(1)/14, 7.0*x + 21*y + 10*z)
    assert (2**(S(3)/4) + 2**(S(1)/4)*sqrt(3)).as_content_primitive(radical=True) == \
           (1, 2**(S(1)/4)*(sqrt(2) + sqrt(3)))


def test_signsimp():
    e = x*(-x + 1) + x*(x - 1)
    assert signsimp(Eq(e, 0)) is S.true
    assert Abs(x - 1) == Abs(1 - x)
    assert signsimp(y - x) == y - x
    assert signsimp(y - x, evaluate=False) == Mul(-1, x - y, evaluate=False)


def test_besselsimp():
    from sympy import besselj, besseli, exp_polar, cosh, cosine_transform
    assert besselsimp(exp(-I*pi*y/2)*besseli(y, z*exp_polar(I*pi/2))) == \
        besselj(y, z)
    assert besselsimp(exp(-I*pi*a/2)*besseli(a, 2*sqrt(x)*exp_polar(I*pi/2))) == \
        besselj(a, 2*sqrt(x))
    assert besselsimp(sqrt(2)*sqrt(pi)*x**(S(1)/4)*exp(I*pi/4)*exp(-I*pi*a/2) *
                      besseli(-S(1)/2, sqrt(x)*exp_polar(I*pi/2)) *
                      besseli(a, sqrt(x)*exp_polar(I*pi/2))/2) == \
        besselj(a, sqrt(x)) * cos(sqrt(x))
    assert besselsimp(besseli(S(-1)/2, z)) == \
        sqrt(2)*cosh(z)/(sqrt(pi)*sqrt(z))
    assert besselsimp(besseli(a, z*exp_polar(-I*pi/2))) == \
        exp(-I*pi*a/2)*besselj(a, z)
    assert cosine_transform(1/t*sin(a/t), t, y) == \
        sqrt(2)*sqrt(pi)*besselj(0, 2*sqrt(a)*sqrt(y))/2


def test_Piecewise():
    e1 = x*(x + y) - y*(x + y)
    e2 = sin(x)**2 + cos(x)**2
    e3 = expand((x + y)*y/x)
    s1 = simplify(e1)
    s2 = simplify(e2)
    s3 = simplify(e3)
    assert simplify(Piecewise((e1, x < e2), (e3, True))) == \
        Piecewise((s1, x < s2), (s3, True))


def test_polymorphism():
    class A(Basic):
        def _eval_simplify(x, **kwargs):
            return S.One

    a = A(5, 2)
    assert simplify(a) == 1


def test_issue_from_PR1599():
    n1, n2, n3, n4 = symbols('n1 n2 n3 n4', negative=True)
    assert simplify(I*sqrt(n1)) == -sqrt(-n1)


def test_issue_6811():
    eq = (x + 2*y)*(2*x + 2)
    assert simplify(eq) == (x + 1)*(x + 2*y)*2
    # reject the 2-arg Mul -- these are a headache for test writing
    assert simplify(eq.expand()) == \
        2*x**2 + 4*x*y + 2*x + 4*y


def test_issue_6920():
    e = [cos(x) + I*sin(x), cos(x) - I*sin(x),
        cosh(x) - sinh(x), cosh(x) + sinh(x)]
    ok = [exp(I*x), exp(-I*x), exp(-x), exp(x)]
    # wrap in f to show that the change happens wherever ei occurs
    f = Function('f')
    assert [simplify(f(ei)).args[0] for ei in e] == ok


def test_issue_7001():
    from sympy.abc import r, R
    assert simplify(-(r*Piecewise((4*pi/3, r <= R),
        (-8*pi*R**3/(3*r**3), True)) + 2*Piecewise((4*pi*r/3, r <= R),
        (4*pi*R**3/(3*r**2), True)))/(4*pi*r)) == \
        Piecewise((-1, r <= R), (0, True))


def test_inequality_no_auto_simplify():
    # no simplify on creation but can be simplified
    lhs = cos(x)**2 + sin(x)**2
    rhs = 2
    e = Lt(lhs, rhs, evaluate=False)
    assert e is not S.true
    assert simplify(e)


def test_issue_9398():
    from sympy import Number, cancel
    assert cancel(1e-14) != 0
    assert cancel(1e-14*I) != 0

    assert simplify(1e-14) != 0
    assert simplify(1e-14*I) != 0

    assert (I*Number(1.)*Number(10)**Number(-14)).simplify() != 0

    assert cancel(1e-20) != 0
    assert cancel(1e-20*I) != 0

    assert simplify(1e-20) != 0
    assert simplify(1e-20*I) != 0

    assert cancel(1e-100) != 0
    assert cancel(1e-100*I) != 0

    assert simplify(1e-100) != 0
    assert simplify(1e-100*I) != 0

    f = Float("1e-1000")
    assert cancel(f) != 0
    assert cancel(f*I) != 0

    assert simplify(f) != 0
    assert simplify(f*I) != 0


def test_issue_9324_simplify():
    M = MatrixSymbol('M', 10, 10)
    e = M[0, 0] + M[5, 4] + 1304
    assert simplify(e) == e


def test_issue_13474():
    x = Symbol('x')
    assert simplify(x + csch(sinc(1))) == x + csch(sinc(1))


def test_simplify_function_inverse():
    # "inverse" attribute does not guarantee that f(g(x)) is x
    # so this simplification should not happen automatically.
    # See issue #12140
    x, y = symbols('x, y')
    g = Function('g')

    class f(Function):
        def inverse(self, argindex=1):
            return g

    assert simplify(f(g(x))) == f(g(x))
    assert inversecombine(f(g(x))) == x
    assert simplify(f(g(x)), inverse=True) == x
    assert simplify(f(g(sin(x)**2 + cos(x)**2)), inverse=True) == 1
    assert simplify(f(g(x, y)), inverse=True) == f(g(x, y))
    assert unchanged(asin, sin(x))
    assert simplify(asin(sin(x))) == asin(sin(x))
    assert simplify(2*asin(sin(3*x)), inverse=True) == 6*x
    assert simplify(log(exp(x))) == log(exp(x))
    assert simplify(log(exp(x)), inverse=True) == x
    assert simplify(log(exp(x), 2), inverse=True) == x/log(2)
    assert simplify(log(exp(x), 2, evaluate=False), inverse=True) == x/log(2)


def test_clear_coefficients():
    from sympy.simplify.simplify import clear_coefficients
    assert clear_coefficients(4*y*(6*x + 3)) == (y*(2*x + 1), 0)
    assert clear_coefficients(4*y*(6*x + 3) - 2) == (y*(2*x + 1), S(1)/6)
    assert clear_coefficients(4*y*(6*x + 3) - 2, x) == (y*(2*x + 1), x/12 + S(1)/6)
    assert clear_coefficients(sqrt(2) - 2) == (sqrt(2), 2)
    assert clear_coefficients(4*sqrt(2) - 2) == (sqrt(2), S.Half)
    assert clear_coefficients(S(3), x) == (0, x - 3)
    assert clear_coefficients(S.Infinity, x) == (S.Infinity, x)
    assert clear_coefficients(-S.Pi, x) == (S.Pi, -x)
    assert clear_coefficients(2 - S.Pi/3, x) == (pi, -3*x + 6)

def test_nc_simplify():
    from sympy.simplify.simplify import nc_simplify
    from sympy.matrices.expressions import (MatrixExpr, MatAdd, MatMul,
                                                       MatPow, Identity)
    from sympy.core import Pow
    from functools import reduce

    a, b, c, d = symbols('a b c d', commutative = False)
    x = Symbol('x')
    A = MatrixSymbol("A", x, x)
    B = MatrixSymbol("B", x, x)
    C = MatrixSymbol("C", x, x)
    D = MatrixSymbol("D", x, x)
    subst = {a: A, b: B, c: C, d:D}
    funcs = {Add: lambda x,y: x+y, Mul: lambda x,y: x*y }

    def _to_matrix(expr):
        if expr in subst:
            return subst[expr]
        if isinstance(expr, Pow):
            return MatPow(_to_matrix(expr.args[0]), expr.args[1])
        elif isinstance(expr, (Add, Mul)):
            return reduce(funcs[expr.func],[_to_matrix(a) for a in expr.args])
        else:
            return expr*Identity(x)

    def _check(expr, simplified, deep=True, matrix=True):
        assert nc_simplify(expr, deep=deep) == simplified
        assert expand(expr) == expand(simplified)
        if matrix:
            m_simp = _to_matrix(simplified).doit(inv_expand=False)
            assert nc_simplify(_to_matrix(expr), deep=deep) == m_simp

    _check(a*b*a*b*a*b*c*(a*b)**3*c, ((a*b)**3*c)**2)
    _check(a*b*(a*b)**-2*a*b, 1)
    _check(a**2*b*a*b*a*b*(a*b)**-1, a*(a*b)**2, matrix=False)
    _check(b*a*b**2*a*b**2*a*b**2, b*(a*b**2)**3)
    _check(a*b*a**2*b*a**2*b*a**3, (a*b*a)**3*a**2)
    _check(a**2*b*a**4*b*a**4*b*a**2, (a**2*b*a**2)**3)
    _check(a**3*b*a**4*b*a**4*b*a, a**3*(b*a**4)**3*a**-3)
    _check(a*b*a*b + a*b*c*x*a*b*c, (a*b)**2 + x*(a*b*c)**2)
    _check(a*b*a*b*c*a*b*a*b*c, ((a*b)**2*c)**2)
    _check(b**-1*a**-1*(a*b)**2, a*b)
    _check(a**-1*b*c**-1, (c*b**-1*a)**-1)
    expr = a**3*b*a**4*b*a**4*b*a**2*b*a**2*(b*a**2)**2*b*a**2*b*a**2
    for i in range(10):
        expr *= a*b
    _check(expr, a**3*(b*a**4)**2*(b*a**2)**6*(a*b)**10)
    _check((a*b*a*b)**2, (a*b*a*b)**2, deep=False)
    _check(a*b*(c*d)**2, a*b*(c*d)**2)
    expr = b**-1*(a**-1*b**-1 - a**-1*c*b**-1)**-1*a**-1
    assert nc_simplify(expr) == (1-c)**-1
    # commutative expressions should be returned without an error
    assert nc_simplify(2*x**2) == 2*x**2

def test_issue_15965():
    A = Sum(z*x**y, (x, 1, a))
    anew = z*Sum(x**y, (x, 1, a))
    B = Integral(x*y, x)
    bdo = x**2*y/2
    assert simplify(A + B) == anew + bdo
    assert simplify(A) == anew
    assert simplify(B) == bdo
    assert simplify(B, doit=False) == y*Integral(x, x)


def test_issue_17137():
    assert simplify(cos(x)**I) == cos(x)**I
    assert simplify(cos(x)**(2 + 3*I)) == cos(x)**(2 + 3*I)


def test_issue_7971():
    z = Integral(x, (x, 1, 1))
    assert z != 0
    assert simplify(z) is S.Zero


def test_issue_17141():
    # Check that there is no RecursionError
    assert simplify(x**(1 / acos(I))) == x**(2/(pi - 2*I*log(1 + sqrt(2))))
    assert simplify(acos(-I)**2*acos(I)**2) == \
           log(1 + sqrt(2))**4 + pi**2*log(1 + sqrt(2))**2/2 + pi**4/16
    assert simplify(2**acos(I)**2) == 2**((pi - 2*I*log(1 + sqrt(2)))**2/4)
    p = 2**acos(I+1)**2
    assert simplify(p) == p

    # However, for a complex number it still happens
    if PY3:
        raises(RecursionError, lambda: simplify((2**acos(I+1)**2).rewrite('log')))
    else:
<<<<<<< HEAD
        raises(RuntimeError, lambda: simplify((2**acos(I+1)**2).rewrite('log')))
=======
        raises(RuntimeError, lambda: simplify(2**acos(I+1)**2))
        raises(RuntimeError, lambda: simplify((2**acos(I+1)**2).rewrite('log')))


def test_simplify_kroneckerdelta():
    i, j = symbols("i j")
    K = KroneckerDelta

    assert simplify(K(i, j)) == K(i, j)
    assert simplify(K(0, j)) == K(0, j)
    assert simplify(K(i, 0)) == K(i, 0)

    assert simplify(K(0, j).rewrite(Piecewise) * K(1, j)) == 0
    assert simplify(K(1, i) + Piecewise((1, Eq(j, 2)), (0, True))) == K(1, i) + K(2, j)

    # issue 17214
    assert simplify(K(0, j) * K(1, j)) == 0

    n = Symbol('n', integer=True)
    assert simplify(K(0, n) * K(1, n)) == 0

    M = Matrix(4, 4, lambda i, j: K(j - i, n) if i <= j else 0)
    assert simplify(M**2) == Matrix([[K(0, n), 0, K(1, n), 0],
                                     [0, K(0, n), 0, K(1, n)],
                                     [0, 0, K(0, n), 0],
                                     [0, 0, 0, K(0, n)]])
>>>>>>> ca94a5f9
<|MERGE_RESOLUTION|>--- conflicted
+++ resolved
@@ -836,10 +836,6 @@
     if PY3:
         raises(RecursionError, lambda: simplify((2**acos(I+1)**2).rewrite('log')))
     else:
-<<<<<<< HEAD
-        raises(RuntimeError, lambda: simplify((2**acos(I+1)**2).rewrite('log')))
-=======
-        raises(RuntimeError, lambda: simplify(2**acos(I+1)**2))
         raises(RuntimeError, lambda: simplify((2**acos(I+1)**2).rewrite('log')))
 
 
@@ -864,5 +860,4 @@
     assert simplify(M**2) == Matrix([[K(0, n), 0, K(1, n), 0],
                                      [0, K(0, n), 0, K(1, n)],
                                      [0, 0, K(0, n), 0],
-                                     [0, 0, 0, K(0, n)]])
->>>>>>> ca94a5f9
+                                     [0, 0, 0, K(0, n)]])