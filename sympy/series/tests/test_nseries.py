from sympy import (Symbol, Rational, ln, exp, log, sqrt, E, O, pi, I, sinh,
    sin, cosh, cos, tanh, coth, asinh, acosh, atanh, acoth, tan, cot, Integer,
    PoleError, floor, ceiling, asin, symbols, limit, Piecewise, Eq, sign,
    Derivative)
from sympy.abc import x, y, z

from sympy.utilities.pytest import raises

def test_simple_1():
    assert x.nseries(x, n=5) == x
    assert y.nseries(x, n=5) == y
    assert (1/(x*y)).nseries(y, n=5) == 1/(x*y)
    assert Rational(3,4).nseries(x, n=5) == Rational(3,4)
    assert x.nseries() == x

def test_mul_0():
    assert (x*ln(x)).nseries(x, n=5) == x*ln(x)

def test_mul_1():
    assert (x*ln(2+x)).nseries(x, n=4) == x*log(2) + x**2/2 - x**3/8 + x**4/24 + O(x**5) # x*log(2)+x**2/2-x**3/8+O(x**4)
    assert (x*ln(1+x)).nseries(x, n=4) == x**2 - x**3/2 + x**4/3 + O(x**5) # x**2- x**3/2 + O(x**4)

def test_pow_0():
    assert (x**2).nseries(x, n=5) == x**2
    assert (1/x).nseries(x, n=5) == 1/x
    assert (1/x**2).nseries(x, n=5) == 1/x**2
    assert (x**(Rational(2,3))).nseries(x, n=5) == (x**(Rational(2,3)))
    assert (x**(Rational(3,2))).nseries(x, n=5) == (x**(Rational(3,2)))

def test_pow_1():
    assert ((1+x)**2).nseries(x, n=5) == 1+2*x+x**2

def test_geometric_1():
    assert (1/(1-x)).nseries(x, n=5) == 1+x+x**2+x**3+x**4+O(x**5)
    assert (x/(1-x)).nseries(x, n=5) == x + x**2 + x**3 + x**4 + x**5 + O(x**6) # x+x**2+x**3+x**4+O(x**5)
    assert (x**3/(1-x)).nseries(x, n=5) == x**3 + x**4 + x**5 + x**6 + x**7 + O(x**8) # x**3+x**4+O(x**5)

def test_sqrt_1():
    assert sqrt(1+x).nseries(x, n=5) == 1+x/2-x**2/8+x**3/16-5*x**4/128+O(x**5)

def test_exp_1():
    assert exp(x).nseries(x, n=5) == 1+x+x**2/2+x**3/6+x**4/24 + O(x**5)
    assert exp(x).nseries(x, n=12) == 1+x+x**2/2+x**3/6+x**4/24+x**5/120+  \
            x**6/720+x**7/5040+x**8/40320+x**9/362880+x**10/3628800+  \
            x**11/39916800 + O(x**12)
    assert exp(1/x).nseries(x, n=5) == exp(1/x)
    assert exp(1/(1+x)).nseries(x, n=4) ==  \
            (E*(1-x-13*x**3/6+3*x**2/2)).expand() + O(x**4)
    assert exp(2+x).nseries(x, n=5) ==  \
            (exp(2)*(1+x+x**2/2+x**3/6+x**4/24)).expand() + O(x**5)

def test_exp_sqrt_1():
    assert exp(1+sqrt(x)).nseries(x, n=3) ==  \
        (exp(1)*(1+sqrt(x)+x/2+sqrt(x)*x/6)).expand() + O(sqrt(x)**3)

def test_power_x_x1():
    assert (exp(x*ln(x))).nseries(x, n=4) == \
            1+x*log(x)+x**2*log(x)**2/2+x**3*log(x)**3/6 + O(x**4*log(x)**4)

def test_power_x_x2():
    assert (x**x).nseries(x, n=4) == \
            1+x*log(x)+x**2*log(x)**2/2+x**3*log(x)**3/6 + O(x**4*log(x)**4)

def test_log_singular1():
    assert log(1+1/x).nseries(x, n=5) == x - log(x) - x**2/2 + x**3/3 - \
            x**4/4 + O(x**5)

def test_log_power1():
    e = 1 / (1/x + x ** (log(3)/log(2)))
    assert e.nseries(x, n=5) == x - x**(2 + log(3)/log(2)) + O(x**5)

def test_log_series():
    l = Symbol('l')
    e = 1/(1-log(x))
    assert e.nseries(x, n=5, logx=l) == 1/(1-l)

def test_log2():
    e = log(-1/x)
    assert e.nseries(x, n=5) == -log(x) + log(-1)

def test_log3():
    l = Symbol('l')
    e = 1/log(-1/x)
    assert e.nseries(x, n=4, logx=l) == 1/(-l + log(-1))

def test_series1():
    x = Symbol("x")
    e = sin(x)
    assert e.nseries(x,0,0) != 0
    assert e.nseries(x,0,0) == O(1, x)
    assert e.nseries(x,0,1) == O(x, x)
    assert e.nseries(x,0,2) == x + O(x**2, x)
    assert e.nseries(x,0,3) == x + O(x**3, x)
    assert e.nseries(x,0,4) == x-x**3/6 + O(x**4, x)

    e = (exp(x)-1)/x
    assert e.nseries(x,0,3) == 1+x/2+O(x**2, x)

    #assert x.nseries(x,0,0) == O(1, x)
    #assert x.nseries(x,0,1) == O(x, x)
    assert x.nseries(x,0,2) == x

def test_seriesbug1():
    x = Symbol("x")
    assert (1/x).nseries(x,0,3) == 1/x
    assert (x+1/x).nseries(x,0,3) == x+1/x

def test_series2x():
    x = Symbol("x")
    assert ((x+1)**(-2)).nseries(x,0,4) == 1-2*x+3*x**2-4*x**3+O(x**4, x)
    assert ((x+1)**(-1)).nseries(x,0,4) == 1-x+x**2-x**3+O(x**4, x)
    assert ((x+1)**0).nseries(x,0,3) == 1
    assert ((x+1)**1).nseries(x,0,3) == 1+x
    assert ((x+1)**2).nseries(x,0,3) == 1+2*x+x**2
    assert ((x+1)**3).nseries(x,0,3) == 1 + 3*x + 3*x**2 + x**3 # 1+3*x+3*x**2+O(x**3)

    assert (1/(1+x)).nseries(x,0,4) == 1-x+x**2-x**3+O(x**4, x)
    assert (x+3/(1+2*x)).nseries(x,0,4) == 3-5*x+12*x**2-24*x**3+O(x**4, x)

    assert ((1/x+1)**3).nseries(x,0,3)== 1+x**(-3)+3*x**(-2)+3/x
    assert (1/(1+1/x)).nseries(x,0,4) == x-x**2+x**3-O(x**4, x)
    assert (1/(1+1/x**2)).nseries(x,0,6) == x**2-x**4+O(x**6, x)

def test_bug2(): ### 1/log(0) * log(0) problem
    w = Symbol("w")
    e = (w**(-1)+w**(-log(3)*log(2)**(-1)))**(-1)*(3*w**(-log(3)*log(2)**(-1))+2*w**(-1))
    e = e.expand()
    assert e.nseries(w, 0, 4).subs(w, 0) == 3

def test_exp():
    x = Symbol("x")
    e = (1+x)**(1/x)
    assert e.nseries(x, n=3) == exp(1) - x*exp(1)/2 + O(x**2, x)

def test_exp2():
    x = Symbol("x")
    w = Symbol("w")
    e = w**(1-log(x)/(log(2) + log(x)))
    logw = Symbol("logw")
    assert e.nseries(w,0,1,logx=logw) == exp(logw - logw*log(x)/(log(2) + log(x)))

def test_bug3():
    x = Symbol("x")
    e = (2/x+3/x**2)/(1/x+1/x**2)
    assert e.nseries(x, n=3) == 3 + O(x)

def test_generalexponent():
    x = Symbol("x")
    p = 2
    e = (2/x+3/x**p)/(1/x+1/x**p)
    assert e.nseries(x,0,3) == 3 + O(x)
    p = Rational(1,2)
    e = (2/x+3/x**p)/(1/x+1/x**p)
    assert e.nseries(x,0,2) == 2 + sqrt(x) + O(x)

    e=1+x**Rational(1,2)
    assert e.nseries(x,0,4) == 1+x**Rational(1,2)

# more complicated example
def test_genexp_x():
    x = Symbol("x")
    e=1/(1+x**Rational(1,2))
    assert e.nseries(x,0,2) == \
                1+x-x**Rational(1,2)-x**Rational(3,2)+O(x**2, x)

# more complicated example
def test_genexp_x2():
    x = Symbol("x")
    p = Rational(3,2)
    e = (2/x+3/x**p)/(1/x+1/x**p)
    assert e.nseries(x,0,3) == 3 - sqrt(x) + x + O(sqrt(x)**3)

def test_seriesbug2():
    w = Symbol("w")
    #simple case (1):
    e = ((2*w)/w)**(1+w)
    assert e.nseries(w,0,1) == 2 + O(w, w)
    assert e.nseries(w,0,1).subs(w,0) == 2

def test_seriesbug2b():
    w = Symbol("w")
    #test sin
    e = sin(2*w)/w
    assert e.nseries(w,0,3) == 2 + O(w**2, w)

def test_seriesbug2d():
    w = Symbol("w", real=True)
    e = log(sin(2*w)/w)
    assert e.series(w, n=5) == log(2) - 2*w**2/3 - 4*w**4/45 + O(w**5)

def test_seriesbug2c():
    w = Symbol("w", real=True)
    #more complicated case, but sin(x)~x, so the result is the same as in (1)
    e=(sin(2*w)/w)**(1+w)
    assert e.series(w,0,1) == 2 + O(w)
    assert e.series(w,0,3) == 2-Rational(4,3)*w**2+w**2*log(2)**2+2*w*log(2)+O(w**3, w)
    assert e.series(w,0,2).subs(w,0) == 2

def test_expbug4():
    x = Symbol("x", real=True)
    assert (log(sin(2*x)/x)*(1+x)).series(x,0,2) == log(2) + x*log(2) + O(x**2, x)
    #assert exp(log(2)+O(x)).nseries(x,0,2) == 2 +O(x**2, x)
    assert exp(log(sin(2*x)/x)*(1+x)).series(x,0,2) == 2 + 2*x*log(2) + O(x**2)
    #assert ((2+O(x))**(1+x)).nseries(x,0,2) == 2 + O(x**2, x)

def test_logbug4():
    x = Symbol("x")
    assert log(2+O(x)).nseries(x,0,2) == log(2) + O(x, x)

def test_expbug5():
    x = Symbol("x")
    #assert exp(O(x)).nseries(x,0,2) == 1 + O(x**2, x)
    assert exp(log(1+x)/x).nseries(x, n=3) == exp(1) + -exp(1)*x/2 + O(x**2)

def test_sinsinbug():
    x = Symbol("x")
    assert sin(sin(x)).nseries(x,0,8) == x-x**3/3+x**5/10-8*x**7/315+O(x**8)

def test_issue159():
    x = Symbol("x")
    a=x/(exp(x)-1)
    assert a.nseries(x,0,6) == 1 - x/2 - x**4/720 + x**2/12 + O(x**5)

def test_issue105():
    x = Symbol("x", nonnegative=True)
    f = sin(x**3)**Rational(1,3)
    assert f.nseries(x,0,17) == x - x**7/18 - x**13/3240 + O(x**17)

def test_issue125():
    y = Symbol("y")
    f=(1-y**(Rational(1)/2))**(Rational(1)/2)
    assert f.nseries(y,0,2) == 1 - sqrt(y)/2-y/8-y**Rational(3,2)/16+O(y**2)

def test_issue364():
    w = Symbol("w")
    x = Symbol("x")
    e = 1/x*(-log(w**(1 + 1/log(3)*log(5))) + log(w + w**(1/log(3)*log(5))))
    e_ser = -log(5)*log(w)/(x*log(3)) + w**(log(5)/log(3) - 1)/x - \
            w**(2*log(5)/log(3) - 2)/(2*x) + O(w**(-3+3*log(5)/log(3)))
    assert e.nseries(w, n=3) == e_ser

def test_sin():
    x = Symbol("x")
    y = Symbol("y")
    assert sin(8*x).nseries(x, n=4) == 8*x - 256*x**3/3 + O(x**4)
    assert sin(x+y).nseries(x, n=1) == sin(y) + O(x)
    assert sin(x+y).nseries(x, n=2) == sin(y) + cos(y)*x + O(x**2)
    assert sin(x+y).nseries(x, n=5) == sin(y) + cos(y)*x - sin(y)*x**2/2 - \
        cos(y)*x**3/6 + sin(y)*x**4/24 + O(x**5)

def test_issue416():
    x = Symbol("x")
    e = sin(8*x)/x
    assert e.nseries(x, n=6) == 8 - 256*x**2/3 + 4096*x**4/15 + O(x**5)

def test_issue406():
    x = Symbol("x")
    e = sin(x)**(-4)*(cos(x)**Rational(1,2)*sin(x)**2 - \
            cos(x)**Rational(1,3)*sin(x)**2)
    assert e.nseries(x, n=8) == -Rational(1)/12 - 7*x**2/288 - \
            43*x**4/10368 + O(x**5)

def test_issue402():
    x = Symbol("x")
    a = Symbol("a")
    e = x**(-2)*(x*sin(a + x) - x*sin(a))
    assert e.nseries(x, n=5) == cos(a) - sin(a)*x/2 - cos(a)*x**2/6 + \
            sin(a)*x**3/24 + O(x**4)
    e = x**(-2)*(x*cos(a + x) - x*cos(a))
    assert e.nseries(x, n=5) == -sin(a) - cos(a)*x/2 + sin(a)*x**2/6 + \
            cos(a)*x**3/24 + O(x**4)

def test_issue403():
    x = Symbol("x")
    e = sin(5*x)/sin(2*x)
    assert e.nseries(x, n=2) == Rational(5,2) + O(x)
    assert e.nseries(x, n=6) == Rational(5,2) - 35*x**2/4 + 329*x**4/48 + O(x**5)

def test_issue404():
    x = Symbol("x")
    e = sin(2 + x)/(2 + x)
    assert e.nseries(x, n=2) == sin(2)/2 + x*cos(2)/2 - x*sin(2)/4 + O(x**2)

def test_issue407():
    x = Symbol("x")
    e = (x + sin(3*x))**(-2)*(x*(x + sin(3*x)) - (x + sin(3*x))*sin(2*x))
    assert e.nseries(x, n=6) == -Rational(1,4) + 5*x**2/96 + 91*x**4/768 + O(x**5)

def test_issue409():
    x = Symbol("x", real=True)
    assert log(sin(x)).series(x, n=5) == log(x) - x**2/6 - x**4/180 + O(x**5)
    e = -log(x) + x*(-log(x) + log(sin(2*x))) + log(sin(2*x))
    assert e.series(x, n=5) == log(2)+log(2)*x-2*x**2/3-2*x**3/3-4*x**4/45+O(x**5)

def test_issue408():
    x = Symbol("x")
    e = x**(-4)*(x**2 - x**2*cos(x)**Rational(1,2))
    assert e.nseries(x, n=7) == Rational(1,4) + x**2/96 + 19*x**4/5760 + O(x**5)

def test_issue540():
    x = Symbol("x")
    assert sin(cos(x)).nseries(x, n=5) == sin(1) -x**2*cos(1)/2 - x**4*sin(1)/8 + x**4*cos(1)/24 + O(x**5)

def test_hyperbolic():
    x = Symbol("x")
    assert sinh(x).nseries(x, n=6) == x + x**3/6 + x**5/120 + O(x**6)
    assert cosh(x).nseries(x, n=5) == 1 + x**2/2 + x**4/24 + O(x**5)
    assert tanh(x).nseries(x, n=6) == x - x**3/3 + 2*x**5/15 + O(x**6)
    assert coth(x).nseries(x, n=6) == 1/x - x**3/45 + x/3 + 2*x**5/945 + O(x**6)
    assert asinh(x).nseries(x, n=6) == x - x**3/6 + 3*x**5/40 + O(x**6)
    assert acosh(x).nseries(x, n=6) == pi*I/2 - I*x - 3*I*x**5/40 - I*x**3/6 + O(x**6)
    assert atanh(x).nseries(x, n=6) == x + x**3/3 + x**5/5 + O(x**6)
    assert acoth(x).nseries(x, n=6) == x + x**3/3 + x**5/5 + pi*I/2 + O(x**6)

def test_series2():
    w = Symbol("w", real=True)
    x = Symbol("x", real=True)
    e =  w**(-2)*(w*exp(1/x - w) - w*exp(1/x))
    assert e.nseries(w, n=3) == -exp(1/x) + w * exp(1/x) / 2  + O(w**2)

def test_series3():
    w = Symbol("w", real=True)
    x = Symbol("x", real=True)
    e = w**(-6)*(w**3*tan(w) - w**3*sin(w))
    assert e.nseries(w, n=5) == Integer(1)/2 + O(w**2)

def test_bug4():
    w = Symbol("w")
    x = Symbol("x")
    e = x/(w**4 + x**2*w**4 + 2*x*w**4)*w**4
    assert e.nseries(w, n=2) in [x/(1 + 2*x + x**2), 1/(1+x/2+1/x/2)/2, 1/x/(1 + 2/x + x**(-2))]

def test_bug5():
    w = Symbol("w")
    x = Symbol("x")
    l = Symbol('l')
    e = (-log(w) + log(1 + w*log(x)))**(-2)*w**(-2)*((-log(w) + log(1 + \
        x*w))*(-log(w) + log(1 + w*log(x)))*w - x*(-log(w) + log(1 + \
            w*log(x)))*w)
    assert e.nseries(w, n=1, logx=l) == x/w/l + 1/w + O(1, w)
    assert e.nseries(w, n=2, logx=l) == x/w/l + 1/w - x/l + 1/l*log(x)\
            + x*log(x)/l**2 + O(w)


def test_issue1016():
    x = Symbol("x")
    assert ( sin(x)/(1 - cos(x)) ).nseries(x, n=2) == O(1/x)
    assert ( sin(x)**2/(1 - cos(x)) ).nseries(x, n=2) == O(1, x)

def test_pole():
    x = Symbol("x")
    raises(PoleError, "sin(1/x).series(x, 0, 5)")
    raises(PoleError, "sin(1+1/x).series(x, 0, 5)")
    raises(PoleError, "(x*sin(1/x)).series(x, 0, 5)")

def test_expsinbug():
    x = Symbol("x")
    assert exp(sin(x)).series(x, 0, 0) == O(1, x)
    assert exp(sin(x)).series(x, 0, 1) == 1+O(x)
    assert exp(sin(x)).series(x, 0, 2) == 1+x+O(x**2)
    assert exp(sin(x)).series(x, 0, 3) == 1+x+x**2/2+O(x**3)
    assert exp(sin(x)).series(x, 0, 4) == 1+x+x**2/2+O(x**4)
    assert exp(sin(x)).series(x, 0, 5) == 1+x+x**2/2-x**4/8+O(x**5)

def test_floor():
    x = Symbol('x')
    assert floor(x).series(x) == 0
    assert floor(-x).series(x) == -1
    assert floor(sin(x)).series(x) == 0
    assert floor(sin(-x)).series(x) == -1
    assert floor(x**3).series(x) == 0
    assert floor(-x**3).series(x) == -1
    assert floor(cos(x)).series(x) == 0
    assert floor(cos(-x)).series(x) == 0
    assert floor(5+sin(x)).series(x) == 5
    assert floor(5+sin(-x)).series(x) == 4

    assert floor(x).series(x, 2) == 2
    assert floor(-x).series(x, 2) == -3

    x = Symbol('x', negative=True)
    assert floor(x+1.5).series(x) == 1

def test_ceiling():
    x = Symbol('x')
    assert ceiling(x).series(x) == 1
    assert ceiling(-x).series(x) == 0
    assert ceiling(sin(x)).series(x) == 1
    assert ceiling(sin(-x)).series(x) == 0
    assert ceiling(1-cos(x)).series(x) == 1
    assert ceiling(1-cos(-x)).series(x) == 1
    assert ceiling(x).series(x, 2) == 3
    assert ceiling(-x).series(x, 2) == -2

def test_abs():
    x = Symbol('x')
    a = Symbol('a')
    assert abs(x).nseries(x, n=4) == x
    assert abs(-x).nseries(x, n=4) == x
    assert abs(x+1).nseries(x, n=4) == x+1
    assert abs(sin(x)).nseries(x, n=4) == x - Rational(1, 6)*x**3 + O(x**4)
    assert abs(sin(-x)).nseries(x, n=4) == x - Rational(1, 6)*x**3 + O(x**4)
    assert abs(x - a).nseries(x, 1) == Piecewise((x - 1, Eq(1 - a, 0)),
                                                ((x - a)*sign(1 - a), True))

def test_dir():
    x = Symbol('x')
    y = Symbol('y')
    assert abs(x).series(x, 0, dir="+") == x
    assert abs(x).series(x, 0, dir="-") == -x
    assert floor(x+2).series(x,0,dir='+') == 2
    assert floor(x+2).series(x,0,dir='-') == 1
    assert floor(x+2.2).series(x,0,dir='-') == 2
    assert ceiling(x+2.2).series(x,0,dir='-') == 3
    assert sin(x+y).series(x,0,dir='-') == sin(x+y).series(x,0,dir='+')

def test_issue405():
    a = Symbol("a")
    e = asin(a*x)/x
    assert e.series(x, 4, n=2).removeO().subs(x, x - 4) == (
           asin(4*a)/4 -
           (x - 4)*asin(4*a)/16 +
           a*(x - 4)/(4*sqrt(1 - 16*a**2)))

def test_issue1342():
    x, a, b = symbols('x,a,b')
    f = 1/(1+a*x)
    assert f.series(x, 0, 5) == 1 - a*x + a**2*x**2 - a**3*x**3 + \
            a**4*x**4 + O(x**5)
    f = 1/(1+(a+b)*x)
    assert f.series(x, 0, 3) == 1 - a*x - b*x + a**2*x**2 + b**2*x**2 + \
            2*a*b*x**2 + O(x**3)
<<<<<<< HEAD
=======

def test_issue1230():
    assert tan(x).series(x, pi/2, n=3).removeO().subs(x, x - pi/2) == \
           -pi/6 + x/3 - 1/(x - pi/2)
    assert cot(x).series(x, pi, n=3).removeO().subs(x, x - pi) == \
           -x/3 + pi/3 + 1/(x - pi)
    assert limit(tan(x)**tan(2*x), x, pi/4) == exp(-1)

def test_issue2084():
    assert abs(x + x**2).series(n=1) == O(x)
    assert abs(x + x**2).series(n=2) == x + O(x**2)
    assert ((1+x)**2).series(x, n=6) == 1 + 2*x + x**2
    assert (1 + 1/x).series() == 1 + 1/x
    assert Derivative(exp(x).series(), x).doit() == \
           1 + x + x**2/2 + x**3/6 + x**4/24 + O(x**5)
>>>>>>> c9470ac4
<|MERGE_RESOLUTION|>--- conflicted
+++ resolved
@@ -430,8 +430,6 @@
     f = 1/(1+(a+b)*x)
     assert f.series(x, 0, 3) == 1 - a*x - b*x + a**2*x**2 + b**2*x**2 + \
             2*a*b*x**2 + O(x**3)
-<<<<<<< HEAD
-=======
 
 def test_issue1230():
     assert tan(x).series(x, pi/2, n=3).removeO().subs(x, x - pi/2) == \
@@ -446,5 +444,4 @@
     assert ((1+x)**2).series(x, n=6) == 1 + 2*x + x**2
     assert (1 + 1/x).series() == 1 + 1/x
     assert Derivative(exp(x).series(), x).doit() == \
-           1 + x + x**2/2 + x**3/6 + x**4/24 + O(x**5)
->>>>>>> c9470ac4
+           1 + x + x**2/2 + x**3/6 + x**4/24 + O(x**5)